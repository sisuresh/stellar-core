// Copyright 2021 Stellar Development Foundation and contributors. Licensed
// under the Apache License, Version 2.0. See the COPYING file at the root
// of this distribution or at http://www.apache.org/licenses/LICENSE-2.0

#include "crypto/SHA.h"
#include "crypto/SecretKey.h"
#include "ledger/LedgerManager.h"
#include "lib/catch.hpp"
#include "main/Config.h"
#include "scp/QuorumSetUtils.h"
#include "simulation/ApplyLoad.h"
#include "simulation/LoadGenerator.h"
#include "simulation/Topologies.h"
#include "test/test.h"
#include "transactions/test/SorobanTxTestUtils.h"
#include "util/Math.h"
#include "util/finally.h"
#include <fmt/format.h>

using namespace stellar;

TEST_CASE("generate load in protocol 1")
{
    Hash networkID = sha256(getTestConfig().NETWORK_PASSPHRASE);
    Simulation::pointer simulation =
        Topologies::pair(Simulation::OVER_LOOPBACK, networkID, [](int i) {
            auto cfg = getTestConfig(i);
            cfg.TESTING_UPGRADE_MAX_TX_SET_SIZE = 5000;
            cfg.TESTING_UPGRADE_LEDGER_PROTOCOL_VERSION = 1;
            return cfg;
        });

    simulation->startAllNodes();
    simulation->crankUntil(
        [&]() { return simulation->haveAllExternalized(3, 1); },
        2 * Herder::EXP_LEDGER_TIMESPAN_SECONDS, false);

    auto nodes = simulation->getNodes();
    auto& app = *nodes[0]; // pick a node to generate load

    auto& loadGen = app.getLoadGenerator();
    loadGen.generateLoad(GeneratedLoadConfig::createAccountsLoad(
        /* nAccounts */ 10000,
        /* txRate */ 1));
    simulation->crankUntil(
        [&]() {
            return app.getMetrics()
                       .NewMeter({"loadgen", "run", "complete"}, "run")
                       .count() == 1;
        },
        100 * Herder::EXP_LEDGER_TIMESPAN_SECONDS, false);
}

TEST_CASE("generate load with unique accounts", "[loadgen]")
{
    Hash networkID = sha256(getTestConfig().NETWORK_PASSPHRASE);
    uint32_t const nAccounts = 1000;
    uint32_t const nTxs = 100000;

    Simulation::pointer simulation =
        Topologies::pair(Simulation::OVER_LOOPBACK, networkID, [&](int i) {
            auto cfg = getTestConfig(i);
            cfg.TESTING_UPGRADE_MAX_TX_SET_SIZE = 5000;
            cfg.LOADGEN_OP_COUNT_FOR_TESTING = {1, 2, 10};
            cfg.LOADGEN_OP_COUNT_DISTRIBUTION_FOR_TESTING = {80, 19, 1};
            cfg.GENESIS_TEST_ACCOUNT_COUNT = nAccounts * 10;
            return cfg;
        });

    simulation->startAllNodes();
    simulation->crankUntil(
        [&]() { return simulation->haveAllExternalized(3, 1); },
        2 * Herder::EXP_LEDGER_TIMESPAN_SECONDS, false);

    auto nodes = simulation->getNodes();
    auto& app = *nodes[0]; // pick a node to generate load

    std::string fileName =
        app.getConfig().LOADGEN_PREGENERATED_TRANSACTIONS_FILE;
    auto cleanup = gsl::finally([&]() { std::remove(fileName.c_str()); });

    generateTransactions(app, fileName, nTxs, nAccounts,
                         /* offset */ nAccounts);

    auto& loadGen = app.getLoadGenerator();

    auto getSuccessfulTxCount = [&]() {
        return nodes[0]
            ->getMetrics()
            .NewCounter({"ledger", "apply", "success"})
            .count();
    };

    SECTION("pregenerated transactions")
    {
        auto const& cfg = app.getConfig();
        loadGen.generateLoad(GeneratedLoadConfig::pregeneratedTxLoad(
            nAccounts, /* nTxs */ nTxs, /* txRate */ 50,
            /* offset*/ nAccounts, cfg.LOADGEN_PREGENERATED_TRANSACTIONS_FILE));
        simulation->crankUntil(
            [&]() {
                return app.getMetrics()
                           .NewMeter({"loadgen", "run", "complete"}, "run")
                           .count() == 1;
            },
            500 * Herder::EXP_LEDGER_TIMESPAN_SECONDS, false);
        REQUIRE(getSuccessfulTxCount() == nTxs);
    }
    SECTION("success")
    {
        uint32_t const nTxs = 10000;

        loadGen.generateLoad(GeneratedLoadConfig::txLoad(LoadGenMode::PAY,
                                                         nAccounts, nTxs,
                                                         /* txRate */ 50));
        simulation->crankUntil(
            [&]() {
                return app.getMetrics()
                           .NewMeter({"loadgen", "run", "complete"}, "run")
                           .count() == 1;
            },
            300 * Herder::EXP_LEDGER_TIMESPAN_SECONDS, false);
        REQUIRE(getSuccessfulTxCount() == nTxs);
    }
    SECTION("invalid loadgen parameters")
    {
        uint32 numAccounts = 100;
        loadGen.generateLoad(
            GeneratedLoadConfig::txLoad(LoadGenMode::PAY,
                                        /* nAccounts */ numAccounts,
                                        /* nTxs */ numAccounts * 2,
                                        /* txRate */ 100));
        simulation->crankUntil(
            [&]() {
                return app.getMetrics()
                           .NewMeter({"loadgen", "run", "failed"}, "run")
                           .count() == 1;
            },
            10 * Herder::EXP_LEDGER_TIMESPAN_SECONDS, false);
    }
    SECTION("stop loadgen")
    {
        loadGen.generateLoad(GeneratedLoadConfig::txLoad(LoadGenMode::PAY,
                                                         /* nAccounts */ 1000,
                                                         /* nTxs */ 1000 * 2,
                                                         /* txRate */ 1));
        simulation->crankForAtLeast(std::chrono::seconds(10), false);
        auto& acc = app.getMetrics().NewMeter({"loadgen", "account", "created"},
                                              "account");
        auto numAccounts = acc.count();
        REQUIRE(app.getMetrics()
                    .NewMeter({"loadgen", "run", "failed"}, "run")
                    .count() == 0);
        loadGen.stop();
        REQUIRE(app.getMetrics()
                    .NewMeter({"loadgen", "run", "failed"}, "run")
                    .count() == 1);
        // No new txs submitted
        simulation->crankForAtLeast(std::chrono::seconds(10), false);
        REQUIRE(acc.count() == numAccounts);
    }
}

TEST_CASE("modify soroban network config", "[loadgen][soroban]")
{
    Hash networkID = sha256(getTestConfig().NETWORK_PASSPHRASE);
    Simulation::pointer simulation =
        Topologies::pair(Simulation::OVER_LOOPBACK, networkID, [&](int i) {
            auto cfg = getTestConfig(i);
            return cfg;
        });

    simulation->startAllNodes();
    simulation->crankUntil(
        [&]() { return simulation->haveAllExternalized(3, 1); },
        2 * Herder::EXP_LEDGER_TIMESPAN_SECONDS, false);
    auto nodes = simulation->getNodes();
    auto& app = *nodes[0]; // pick a node to generate load

    const uint32_t ledgerMaxTxCount = 42;
    const uint32_t liveSorobanStateSizeWindowSampleSize = 99;
    // Upgrade the network config.
    upgradeSorobanNetworkConfig(
        [&](SorobanNetworkConfig& cfg) {
            cfg.mLedgerMaxTxCount = ledgerMaxTxCount;
            cfg.stateArchivalSettings().liveSorobanStateSizeWindowSampleSize =
                liveSorobanStateSizeWindowSampleSize;
        },
        simulation);
    // Check that the settings were properly updated.
    LedgerTxn ltx(app.getLedgerTxnRoot());
    auto contractExecutionLanesSettingsEntry =
        ltx.load(configSettingKey(CONFIG_SETTING_CONTRACT_EXECUTION_LANES));
    auto stateArchivalConfigSettinsgEntry =
        ltx.load(configSettingKey(CONFIG_SETTING_STATE_ARCHIVAL));
    auto& contractExecutionLanesSettings =
        contractExecutionLanesSettingsEntry.current().data.configSetting();
    auto& stateArchivalSettings =
        stateArchivalConfigSettinsgEntry.current().data.configSetting();
    REQUIRE(contractExecutionLanesSettings.contractExecutionLanes()
                .ledgerMaxTxCount == ledgerMaxTxCount);
    REQUIRE(stateArchivalSettings.stateArchivalSettings()
                .liveSorobanStateSizeWindowSampleSize ==
            liveSorobanStateSizeWindowSampleSize);
}

TEST_CASE("generate soroban load", "[loadgen][soroban]")
{
    uint32_t const numDataEntries = 5;
    uint32_t const ioKiloBytes = 15;

    Hash networkID = sha256(getTestConfig().NETWORK_PASSPHRASE);
    Simulation::pointer simulation =
        Topologies::pair(Simulation::OVER_LOOPBACK, networkID, [&](int i) {
            auto cfg = getTestConfig(i);
            cfg.USE_CONFIG_FOR_GENESIS = false;
            cfg.ARTIFICIALLY_GENERATE_LOAD_FOR_TESTING = true;
            cfg.UPDATE_SOROBAN_COSTS_DURING_PROTOCOL_UPGRADE_FOR_TESTING = true;
            //  Use tight bounds to we can verify storage works properly
            cfg.LOADGEN_NUM_DATA_ENTRIES_FOR_TESTING = {numDataEntries};
            cfg.LOADGEN_NUM_DATA_ENTRIES_DISTRIBUTION_FOR_TESTING = {1};
            cfg.LOADGEN_IO_KILOBYTES_FOR_TESTING = {ioKiloBytes};
            cfg.LOADGEN_IO_KILOBYTES_DISTRIBUTION_FOR_TESTING = {1};

            cfg.LOADGEN_TX_SIZE_BYTES_FOR_TESTING = {20'000, 50'000, 80'000};
            cfg.LOADGEN_TX_SIZE_BYTES_DISTRIBUTION_FOR_TESTING = {1, 2, 1};
            cfg.LOADGEN_INSTRUCTIONS_FOR_TESTING = {1'000'000, 5'000'000,
                                                    10'000'000};
            cfg.LOADGEN_INSTRUCTIONS_DISTRIBUTION_FOR_TESTING = {1, 2, 3};
            return cfg;
        });

    simulation->startAllNodes();
    simulation->crankUntil(
        [&]() { return simulation->haveAllExternalized(3, 1); },
        2 * Herder::EXP_LEDGER_TIMESPAN_SECONDS, false);

    auto nodes = simulation->getNodes();

    auto& app = *nodes[0]; // pick a node to generate load
    Upgrades::UpgradeParameters scheduledUpgrades;
    auto lclCloseTime =
        VirtualClock::from_time_t(app.getLedgerManager()
                                      .getLastClosedLedgerHeader()
                                      .header.scpValue.closeTime);
    scheduledUpgrades.mUpgradeTime = lclCloseTime;
    scheduledUpgrades.mProtocolVersion =
        Config::CURRENT_LEDGER_PROTOCOL_VERSION;
    for (auto const& node : nodes)
    {
        node->getHerder().setUpgrades(scheduledUpgrades);
    }
    simulation->crankForAtLeast(std::chrono::seconds(20), false);

    auto& loadGen = app.getLoadGenerator();
    auto getSuccessfulTxCount = [&]() {
        return nodes[0]
            ->getMetrics()
            .NewCounter({"ledger", "apply-soroban", "success"})
            .count();
    };

    auto nAccounts = 20;
    loadGen.generateLoad(GeneratedLoadConfig::createAccountsLoad(
        /* nAccounts */ nAccounts,
        /* txRate */ 1));
    auto& complete =
        app.getMetrics().NewMeter({"loadgen", "run", "complete"}, "run");
    auto completeCount = complete.count();
    simulation->crankUntil(
        [&]() { return complete.count() == completeCount + 1; },
        100 * Herder::EXP_LEDGER_TIMESPAN_SECONDS, false);

    // Before creating any contracts, test that loadgen correctly
    // reports an error when trying to run a soroban invoke setup.
    SECTION("misconfigured soroban loadgen mode usage")
    {
        // Users are required to run SOROBAN_INVOKE_SETUP_LOAD before running
        // SOROBAN_INVOKE_LOAD. Running a SOROBAN_INVOKE_LOAD without a prior
        // SOROBAN_INVOKE_SETUP_LOAD should throw a helpful exception explaining
        // the misconfiguration.
        auto invokeLoadCfg =
            GeneratedLoadConfig::txLoad(LoadGenMode::SOROBAN_INVOKE,
                                        /* nAccounts*/ 1, /* numSorobanTxs */ 1,
                                        /* txRate */ 1);
        REQUIRE_THROWS_WITH(
            loadGen.generateLoad(invokeLoadCfg),
            "Before running MODE::SOROBAN_INVOKE, please run "
            "MODE::SOROBAN_INVOKE_SETUP to set up your contract first.");
    }
    SECTION("Soroban invoke")
    {
        int64_t numTxsBefore = getSuccessfulTxCount();

        // Make sure config upgrade works with initial network config settings
        loadGen.generateLoad(
            GeneratedLoadConfig::createSorobanUpgradeSetupLoad());
        completeCount = complete.count();
        simulation->crankUntil(
            [&]() { return complete.count() == completeCount + 1; },
            100 * Herder::EXP_LEDGER_TIMESPAN_SECONDS, false);

        // Check that Soroban TXs were successfully applied
        for (auto node : nodes)
        {
            auto& txsSucceeded = node->getMetrics().NewCounter(
                {"ledger", "apply-soroban", "success"});
            auto& txsFailed = node->getMetrics().NewCounter(
                {"ledger", "apply-soroban", "failure"});

            // Should be 1 upload wasm TX followed by one instance deploy TX
            REQUIRE(txsSucceeded.count() == numTxsBefore + 2);
            REQUIRE(txsFailed.count() == 0);
        }

<<<<<<< HEAD
    auto createUpgradeLoadGenConfig = GeneratedLoadConfig::txLoad(
        LoadGenMode::SOROBAN_CREATE_UPGRADE, nAccounts, 10,
        /* txRate */ 1);
    auto& upgradeCfg = createUpgradeLoadGenConfig.getMutSorobanUpgradeConfig();

    upgradeCfg.maxContractSizeBytes =
        rand_uniform<uint32_t>(UINT32_MAX - 10'000, UINT32_MAX);
    upgradeCfg.maxContractDataKeySizeBytes =
        rand_uniform<uint32_t>(UINT32_MAX - 10'000, UINT32_MAX);
    upgradeCfg.maxContractDataEntrySizeBytes =
        rand_uniform<uint32_t>(UINT32_MAX - 10'000, UINT32_MAX);
    upgradeCfg.ledgerMaxInstructions =
        rand_uniform<int64_t>(INT64_MAX - 10'000, INT64_MAX);
    upgradeCfg.txMaxInstructions =
        rand_uniform<int64_t>(INT64_MAX - 10'000, INT64_MAX);
    upgradeCfg.txMemoryLimit =
        rand_uniform<uint32_t>(UINT32_MAX - 10'000, UINT32_MAX);
    upgradeCfg.ledgerMaxDiskReadEntries =
        rand_uniform<uint32_t>(UINT32_MAX - 10'000, UINT32_MAX);
    upgradeCfg.ledgerMaxDiskReadBytes =
        rand_uniform<uint32_t>(UINT32_MAX - 10'000, UINT32_MAX);
    upgradeCfg.ledgerMaxWriteLedgerEntries =
        rand_uniform<uint32_t>(UINT32_MAX - 10'000, UINT32_MAX);
    upgradeCfg.ledgerMaxWriteBytes =
        rand_uniform<uint32_t>(UINT32_MAX - 10'000, UINT32_MAX);
    upgradeCfg.ledgerMaxTxCount =
        rand_uniform<uint32_t>(UINT32_MAX - 10'000, UINT32_MAX);
    upgradeCfg.txMaxDiskReadEntries =
        rand_uniform<uint32_t>(UINT32_MAX - 10'000, UINT32_MAX);
    upgradeCfg.txMaxDiskReadBytes =
        rand_uniform<uint32_t>(UINT32_MAX - 10'000, UINT32_MAX);
    upgradeCfg.txMaxWriteLedgerEntries =
        rand_uniform<uint32_t>(UINT32_MAX - 10'000, UINT32_MAX);
    upgradeCfg.txMaxWriteBytes =
        rand_uniform<uint32_t>(UINT32_MAX - 10'000, UINT32_MAX);
    upgradeCfg.txMaxContractEventsSizeBytes =
        rand_uniform<uint32_t>(UINT32_MAX - 10'000, UINT32_MAX);
    upgradeCfg.ledgerMaxTransactionsSizeBytes =
        rand_uniform<uint32_t>(UINT32_MAX - 10'000, UINT32_MAX);
    upgradeCfg.txMaxSizeBytes =
        rand_uniform<uint32_t>(UINT32_MAX - 10'000, UINT32_MAX);
    upgradeCfg.liveSorobanStateSizeWindowSampleSize =
        rand_uniform<uint32_t>(UINT32_MAX - 10'000, UINT32_MAX);
    upgradeCfg.evictionScanSize =
        rand_uniform<int64_t>(INT64_MAX - 10'000, INT64_MAX);
    upgradeCfg.startingEvictionScanLevel = rand_uniform<uint32_t>(4, 8);

    if (protocolVersionStartsFrom(Config::CURRENT_LEDGER_PROTOCOL_VERSION,
                                  ProtocolVersion::V_23))
    {
        upgradeCfg.ledgerMaxDependentTxClusters = rand_uniform<uint32_t>(2, 10);
        upgradeCfg.txMaxFootprintEntries =
            rand_uniform<uint32_t>(UINT32_MAX - 10'000, UINT32_MAX);
        upgradeCfg.feeFlatRateWrite1KB =
            rand_uniform<int64_t>(INT64_MAX - 10'000, INT64_MAX);
    }
=======
        auto createUpgradeLoadGenConfig = GeneratedLoadConfig::txLoad(
            LoadGenMode::SOROBAN_CREATE_UPGRADE, nAccounts, 10,
            /* txRate */ 1);
        auto& upgradeCfg =
            createUpgradeLoadGenConfig.getMutSorobanUpgradeConfig();

        upgradeCfg.maxContractSizeBytes =
            rand_uniform<uint32_t>(UINT32_MAX - 10'000, UINT32_MAX);
        upgradeCfg.maxContractDataKeySizeBytes =
            rand_uniform<uint32_t>(UINT32_MAX - 10'000, UINT32_MAX);
        upgradeCfg.maxContractDataEntrySizeBytes =
            rand_uniform<uint32_t>(UINT32_MAX - 10'000, UINT32_MAX);
        upgradeCfg.ledgerMaxInstructions =
            rand_uniform<int64_t>(INT64_MAX - 10'000, INT64_MAX);
        upgradeCfg.txMaxInstructions =
            rand_uniform<int64_t>(INT64_MAX - 10'000, INT64_MAX);
        upgradeCfg.txMemoryLimit =
            rand_uniform<uint32_t>(UINT32_MAX - 10'000, UINT32_MAX);
        upgradeCfg.ledgerMaxReadLedgerEntries =
            rand_uniform<uint32_t>(UINT32_MAX - 10'000, UINT32_MAX);
        upgradeCfg.ledgerMaxReadBytes =
            rand_uniform<uint32_t>(UINT32_MAX - 10'000, UINT32_MAX);
        upgradeCfg.ledgerMaxWriteLedgerEntries =
            rand_uniform<uint32_t>(UINT32_MAX - 10'000, UINT32_MAX);
        upgradeCfg.ledgerMaxWriteBytes =
            rand_uniform<uint32_t>(UINT32_MAX - 10'000, UINT32_MAX);
        upgradeCfg.ledgerMaxTxCount =
            rand_uniform<uint32_t>(UINT32_MAX - 10'000, UINT32_MAX);
        upgradeCfg.txMaxReadLedgerEntries =
            rand_uniform<uint32_t>(UINT32_MAX - 10'000, UINT32_MAX);
        upgradeCfg.txMaxReadBytes =
            rand_uniform<uint32_t>(UINT32_MAX - 10'000, UINT32_MAX);
        upgradeCfg.txMaxWriteLedgerEntries =
            rand_uniform<uint32_t>(UINT32_MAX - 10'000, UINT32_MAX);
        upgradeCfg.txMaxWriteBytes =
            rand_uniform<uint32_t>(UINT32_MAX - 10'000, UINT32_MAX);
        upgradeCfg.txMaxContractEventsSizeBytes =
            rand_uniform<uint32_t>(UINT32_MAX - 10'000, UINT32_MAX);
        upgradeCfg.ledgerMaxTransactionsSizeBytes =
            rand_uniform<uint32_t>(UINT32_MAX - 10'000, UINT32_MAX);
        upgradeCfg.txMaxSizeBytes =
            rand_uniform<uint32_t>(UINT32_MAX - 10'000, UINT32_MAX);
        upgradeCfg.bucketListSizeWindowSampleSize =
            rand_uniform<uint32_t>(UINT32_MAX - 10'000, UINT32_MAX);
        upgradeCfg.evictionScanSize =
            rand_uniform<int64_t>(INT64_MAX - 10'000, INT64_MAX);
        upgradeCfg.startingEvictionScanLevel = rand_uniform<uint32_t>(4, 8);

#ifdef ENABLE_NEXT_PROTOCOL_VERSION_UNSAFE_FOR_PRODUCTION
        if (protocolVersionStartsFrom(Config::CURRENT_LEDGER_PROTOCOL_VERSION,
                                      ProtocolVersion::V_23))
        {
            upgradeCfg.ledgerMaxDependentTxClusters =
                rand_uniform<uint32_t>(2, 10);
            upgradeCfg.txMaxInMemoryReadEntries =
                rand_uniform<uint32_t>(UINT32_MAX - 10'000, UINT32_MAX);
            upgradeCfg.flatRateFeeWrite1KB =
                rand_uniform<int64_t>(INT64_MAX - 10'000, INT64_MAX);
        }
#endif
>>>>>>> e643061a

        auto upgradeSetKey = loadGen.getConfigUpgradeSetKey(
            createUpgradeLoadGenConfig.getSorobanUpgradeConfig());

        numTxsBefore = getSuccessfulTxCount();
        loadGen.generateLoad(createUpgradeLoadGenConfig);
        completeCount = complete.count();
        simulation->crankUntil(
            [&]() { return complete.count() == completeCount + 1; },
            300 * Herder::EXP_LEDGER_TIMESPAN_SECONDS, false);

        for (auto node : nodes)
        {
            auto& txsSucceeded = node->getMetrics().NewCounter(
                {"ledger", "apply-soroban", "success"});
            auto& txsFailed = node->getMetrics().NewCounter(
                {"ledger", "apply-soroban", "failure"});

            // Should be a single contract invocation
            REQUIRE(txsSucceeded.count() == numTxsBefore + 1);
            REQUIRE(txsFailed.count() == 0);
        }

        // Check that the upgrade entry was properly written
        SCVal upgradeHashBytes(SCV_BYTES);
        upgradeHashBytes.bytes() =
            xdr::xdr_to_opaque(upgradeSetKey.contentHash);

        SCAddress addr(SC_ADDRESS_TYPE_CONTRACT);
        addr.contractId() = upgradeSetKey.contractID;

        LedgerKey upgradeLK(CONTRACT_DATA);
        upgradeLK.contractData().durability = TEMPORARY;
        upgradeLK.contractData().contract = addr;
        upgradeLK.contractData().key = upgradeHashBytes;

        ConfigUpgradeSet upgrades;
        {
            LedgerTxn ltx(app.getLedgerTxnRoot());
            auto entry = ltx.load(upgradeLK);
            REQUIRE(entry);
            xdr::xdr_from_opaque(
                entry.current().data.contractData().val.bytes(), upgrades);
        }

        for (auto const& setting : upgrades.updatedEntry)
        {
<<<<<<< HEAD
        case CONFIG_SETTING_CONTRACT_MAX_SIZE_BYTES:
            REQUIRE(setting.contractMaxSizeBytes() ==
                    upgradeCfg.maxContractSizeBytes);
            break;
        case CONFIG_SETTING_CONTRACT_COMPUTE_V0:
            REQUIRE(setting.contractCompute().ledgerMaxInstructions ==
                    upgradeCfg.ledgerMaxInstructions);
            REQUIRE(setting.contractCompute().txMaxInstructions ==
                    upgradeCfg.txMaxInstructions);
            REQUIRE(setting.contractCompute().txMemoryLimit ==
                    upgradeCfg.txMemoryLimit);
            break;
        case CONFIG_SETTING_CONTRACT_LEDGER_COST_V0:
            REQUIRE(setting.contractLedgerCost().ledgerMaxDiskReadEntries ==
                    upgradeCfg.ledgerMaxDiskReadEntries);
            REQUIRE(setting.contractLedgerCost().ledgerMaxDiskReadBytes ==
                    upgradeCfg.ledgerMaxDiskReadBytes);
            REQUIRE(setting.contractLedgerCost().ledgerMaxWriteLedgerEntries ==
                    upgradeCfg.ledgerMaxWriteLedgerEntries);
            REQUIRE(setting.contractLedgerCost().ledgerMaxWriteBytes ==
                    upgradeCfg.ledgerMaxWriteBytes);
            REQUIRE(setting.contractLedgerCost().txMaxDiskReadEntries ==
                    upgradeCfg.txMaxDiskReadEntries);
            REQUIRE(setting.contractLedgerCost().txMaxDiskReadBytes ==
                    upgradeCfg.txMaxDiskReadBytes);
            REQUIRE(setting.contractLedgerCost().txMaxWriteLedgerEntries ==
                    upgradeCfg.txMaxWriteLedgerEntries);
            REQUIRE(setting.contractLedgerCost().txMaxWriteBytes ==
                    upgradeCfg.txMaxWriteBytes);
            break;
        case CONFIG_SETTING_CONTRACT_HISTORICAL_DATA_V0:
            break;
        case CONFIG_SETTING_CONTRACT_EVENTS_V0:
            REQUIRE(setting.contractEvents().txMaxContractEventsSizeBytes ==
                    upgradeCfg.txMaxContractEventsSizeBytes);
            break;
        case CONFIG_SETTING_CONTRACT_BANDWIDTH_V0:
            REQUIRE(setting.contractBandwidth().ledgerMaxTxsSizeBytes ==
                    upgradeCfg.ledgerMaxTransactionsSizeBytes);
            REQUIRE(setting.contractBandwidth().txMaxSizeBytes ==
                    upgradeCfg.txMaxSizeBytes);
            break;
        case CONFIG_SETTING_CONTRACT_COST_PARAMS_CPU_INSTRUCTIONS:
        case CONFIG_SETTING_CONTRACT_COST_PARAMS_MEMORY_BYTES:
            break;
        case CONFIG_SETTING_CONTRACT_DATA_KEY_SIZE_BYTES:
            REQUIRE(setting.contractDataKeySizeBytes() ==
                    upgradeCfg.maxContractDataKeySizeBytes);
            break;
        case CONFIG_SETTING_CONTRACT_DATA_ENTRY_SIZE_BYTES:
            REQUIRE(setting.contractDataEntrySizeBytes() ==
                    upgradeCfg.maxContractDataEntrySizeBytes);
            break;
        case CONFIG_SETTING_STATE_ARCHIVAL:
        {
            auto& ses = setting.stateArchivalSettings();
            REQUIRE(ses.liveSorobanStateSizeWindowSampleSize ==
                    upgradeCfg.liveSorobanStateSizeWindowSampleSize);
            REQUIRE(ses.evictionScanSize == upgradeCfg.evictionScanSize);
            REQUIRE(ses.startingEvictionScanLevel ==
                    upgradeCfg.startingEvictionScanLevel);
        }
        break;
        case CONFIG_SETTING_CONTRACT_EXECUTION_LANES:
            REQUIRE(setting.contractExecutionLanes().ledgerMaxTxCount ==
                    upgradeCfg.ledgerMaxTxCount);
            break;
        case CONFIG_SETTING_CONTRACT_PARALLEL_COMPUTE_V0:
            REQUIRE(setting.contractParallelCompute()
                        .ledgerMaxDependentTxClusters ==
                    upgradeCfg.ledgerMaxDependentTxClusters);
            break;
        case CONFIG_SETTING_CONTRACT_LEDGER_COST_EXT_V0:
            REQUIRE(setting.contractLedgerCostExt().txMaxFootprintEntries ==
                    upgradeCfg.txMaxFootprintEntries);
            REQUIRE(setting.contractLedgerCostExt().feeWrite1KB ==
                    upgradeCfg.feeFlatRateWrite1KB);
            break;
        default:
            REQUIRE(false);
            break;
        }
    }

    upgradeSorobanNetworkConfig(
        [&](SorobanNetworkConfig& cfg) {
            setSorobanNetworkConfigForTest(cfg);

            // Entries should never expire
            cfg.mStateArchivalSettings.maxEntryTTL = 2'000'000;
            cfg.mStateArchivalSettings.minPersistentTTL = 1'000'000;

            // Set write limits so that we can write all keys in a single TX
            // during setup
            cfg.mTxMaxWriteLedgerEntries = cfg.mTxMaxDiskReadEntries;
            cfg.mTxMaxWriteBytes = cfg.mTxMaxDiskReadBytes;

            // Allow every TX to have the maximum TX resources
            cfg.mLedgerMaxInstructions =
                cfg.mTxMaxInstructions * cfg.mLedgerMaxTxCount;
            cfg.mledgerMaxDiskReadEntries =
                cfg.mTxMaxDiskReadEntries * cfg.mLedgerMaxTxCount;
            cfg.mledgerMaxDiskReadBytes =
                cfg.mTxMaxDiskReadBytes * cfg.mLedgerMaxTxCount;
            cfg.mLedgerMaxWriteLedgerEntries =
                cfg.mTxMaxWriteLedgerEntries * cfg.mLedgerMaxTxCount;
            cfg.mLedgerMaxWriteBytes =
                cfg.mTxMaxWriteBytes * cfg.mLedgerMaxTxCount;
            cfg.mLedgerMaxTransactionsSizeBytes =
                cfg.mTxMaxSizeBytes * cfg.mLedgerMaxTxCount;
        },
        simulation);
    auto const numInstances = nAccounts;
    auto const numSorobanTxs = 150;
=======
            // Loadgen doesn't update the cost types and non-upgradeable
            // settings
            REQUIRE(!SorobanNetworkConfig::isNonUpgradeableConfigSettingEntry(
                setting.configSettingID()));
            REQUIRE(setting.configSettingID() !=
                    CONFIG_SETTING_CONTRACT_COST_PARAMS_CPU_INSTRUCTIONS);
            REQUIRE(setting.configSettingID() !=
                    CONFIG_SETTING_CONTRACT_COST_PARAMS_MEMORY_BYTES);

            switch (setting.configSettingID())
            {
            case CONFIG_SETTING_CONTRACT_MAX_SIZE_BYTES:
                REQUIRE(setting.contractMaxSizeBytes() ==
                        upgradeCfg.maxContractSizeBytes);
                break;
            case CONFIG_SETTING_CONTRACT_COMPUTE_V0:
                REQUIRE(setting.contractCompute().ledgerMaxInstructions ==
                        upgradeCfg.ledgerMaxInstructions);
                REQUIRE(setting.contractCompute().txMaxInstructions ==
                        upgradeCfg.txMaxInstructions);
                REQUIRE(setting.contractCompute().txMemoryLimit ==
                        upgradeCfg.txMemoryLimit);
                break;
            case CONFIG_SETTING_CONTRACT_LEDGER_COST_V0:
                REQUIRE(
                    setting.contractLedgerCost().ledgerMaxReadLedgerEntries ==
                    upgradeCfg.ledgerMaxReadLedgerEntries);
                REQUIRE(setting.contractLedgerCost().ledgerMaxReadBytes ==
                        upgradeCfg.ledgerMaxReadBytes);
                REQUIRE(
                    setting.contractLedgerCost().ledgerMaxWriteLedgerEntries ==
                    upgradeCfg.ledgerMaxWriteLedgerEntries);
                REQUIRE(setting.contractLedgerCost().ledgerMaxWriteBytes ==
                        upgradeCfg.ledgerMaxWriteBytes);
                REQUIRE(setting.contractLedgerCost().txMaxReadLedgerEntries ==
                        upgradeCfg.txMaxReadLedgerEntries);
                REQUIRE(setting.contractLedgerCost().txMaxReadBytes ==
                        upgradeCfg.txMaxReadBytes);
                REQUIRE(setting.contractLedgerCost().txMaxWriteLedgerEntries ==
                        upgradeCfg.txMaxWriteLedgerEntries);
                REQUIRE(setting.contractLedgerCost().txMaxWriteBytes ==
                        upgradeCfg.txMaxWriteBytes);
                break;
            case CONFIG_SETTING_CONTRACT_HISTORICAL_DATA_V0:
                break;
            case CONFIG_SETTING_CONTRACT_EVENTS_V0:
                REQUIRE(setting.contractEvents().txMaxContractEventsSizeBytes ==
                        upgradeCfg.txMaxContractEventsSizeBytes);
                break;
            case CONFIG_SETTING_CONTRACT_BANDWIDTH_V0:
                REQUIRE(setting.contractBandwidth().ledgerMaxTxsSizeBytes ==
                        upgradeCfg.ledgerMaxTransactionsSizeBytes);
                REQUIRE(setting.contractBandwidth().txMaxSizeBytes ==
                        upgradeCfg.txMaxSizeBytes);
                break;
            case CONFIG_SETTING_CONTRACT_COST_PARAMS_CPU_INSTRUCTIONS:
            case CONFIG_SETTING_CONTRACT_COST_PARAMS_MEMORY_BYTES:
                break;
            case CONFIG_SETTING_CONTRACT_DATA_KEY_SIZE_BYTES:
                REQUIRE(setting.contractDataKeySizeBytes() ==
                        upgradeCfg.maxContractDataKeySizeBytes);
                break;
            case CONFIG_SETTING_CONTRACT_DATA_ENTRY_SIZE_BYTES:
                REQUIRE(setting.contractDataEntrySizeBytes() ==
                        upgradeCfg.maxContractDataEntrySizeBytes);
                break;
            case CONFIG_SETTING_STATE_ARCHIVAL:
            {
                auto& ses = setting.stateArchivalSettings();
                REQUIRE(ses.bucketListSizeWindowSampleSize ==
                        upgradeCfg.bucketListSizeWindowSampleSize);
                REQUIRE(ses.evictionScanSize == upgradeCfg.evictionScanSize);
                REQUIRE(ses.startingEvictionScanLevel ==
                        upgradeCfg.startingEvictionScanLevel);
            }
            break;
            case CONFIG_SETTING_CONTRACT_EXECUTION_LANES:
                REQUIRE(setting.contractExecutionLanes().ledgerMaxTxCount ==
                        upgradeCfg.ledgerMaxTxCount);
                break;
#ifdef ENABLE_NEXT_PROTOCOL_VERSION_UNSAFE_FOR_PRODUCTION
            case CONFIG_SETTING_CONTRACT_PARALLEL_COMPUTE_V0:
                REQUIRE(setting.contractParallelCompute()
                            .ledgerMaxDependentTxClusters ==
                        upgradeCfg.ledgerMaxDependentTxClusters);
                break;
            case CONFIG_SETTING_CONTRACT_LEDGER_COST_EXT_V0:
                REQUIRE(
                    setting.contractLedgerCostExt().txMaxInMemoryReadEntries ==
                    upgradeCfg.txMaxInMemoryReadEntries);
                REQUIRE(setting.contractLedgerCostExt().feeWrite1KB ==
                        upgradeCfg.flatRateFeeWrite1KB);
                break;
#endif
            default:
                REQUIRE(false);
                break;
            }
        }
>>>>>>> e643061a

        upgradeSorobanNetworkConfig(
            [&](SorobanNetworkConfig& cfg) {
                setSorobanNetworkConfigForTest(cfg);

                // Entries should never expire
                cfg.mStateArchivalSettings.maxEntryTTL = 2'000'000;
                cfg.mStateArchivalSettings.minPersistentTTL = 1'000'000;

                // Set write limits so that we can write all keys in a single TX
                // during setup
                cfg.mTxMaxWriteLedgerEntries = cfg.mTxMaxReadLedgerEntries;
                cfg.mTxMaxWriteBytes = cfg.mTxMaxReadBytes;

                // Allow every TX to have the maximum TX resources
                cfg.mLedgerMaxInstructions =
                    cfg.mTxMaxInstructions * cfg.mLedgerMaxTxCount;
                cfg.mLedgerMaxReadLedgerEntries =
                    cfg.mTxMaxReadLedgerEntries * cfg.mLedgerMaxTxCount;
                cfg.mLedgerMaxReadBytes =
                    cfg.mTxMaxReadBytes * cfg.mLedgerMaxTxCount;
                cfg.mLedgerMaxWriteLedgerEntries =
                    cfg.mTxMaxWriteLedgerEntries * cfg.mLedgerMaxTxCount;
                cfg.mLedgerMaxWriteBytes =
                    cfg.mTxMaxWriteBytes * cfg.mLedgerMaxTxCount;
                cfg.mLedgerMaxTransactionsSizeBytes =
                    cfg.mTxMaxSizeBytes * cfg.mLedgerMaxTxCount;
            },
            simulation);
        auto const numInstances = nAccounts;
        auto const numSorobanTxs = 150;

        numTxsBefore = getSuccessfulTxCount();

        loadGen.generateLoad(GeneratedLoadConfig::createSorobanInvokeSetupLoad(
            /* nAccounts */ nAccounts, numInstances,
            /* txRate */ 1));
        completeCount = complete.count();
        simulation->crankUntil(
            [&]() { return complete.count() == completeCount + 1; },
            100 * Herder::EXP_LEDGER_TIMESPAN_SECONDS, false);

        // Check that Soroban TXs were successfully applied
        for (auto node : nodes)
        {
            auto& txsSucceeded = node->getMetrics().NewCounter(
                {"ledger", "apply-soroban", "success"});
            auto& txsFailed = node->getMetrics().NewCounter(
                {"ledger", "apply-soroban", "failure"});

            // Should be 1 upload wasm TX followed by one instance deploy TX per
            // account
            REQUIRE(txsSucceeded.count() == numTxsBefore + numInstances + 1);
            REQUIRE(txsFailed.count() == 0);
        }

        numTxsBefore = getSuccessfulTxCount();

        auto invokeLoadCfg = GeneratedLoadConfig::txLoad(
            LoadGenMode::SOROBAN_INVOKE, nAccounts, numSorobanTxs,
            /* txRate */ 1);

        invokeLoadCfg.getMutSorobanConfig().nInstances = numInstances;
        invokeLoadCfg.setMinSorobanPercentSuccess(100);

        loadGen.generateLoad(invokeLoadCfg);
        completeCount = complete.count();
        simulation->crankUntil(
            [&]() { return complete.count() == completeCount + 1; },
            300 * Herder::EXP_LEDGER_TIMESPAN_SECONDS, false);

        // Check that Soroban TXs were successfully applied
        for (auto node : nodes)
        {
            auto& txsSucceeded = node->getMetrics().NewCounter(
                {"ledger", "apply-soroban", "success"});
            auto& txsFailed = node->getMetrics().NewCounter(
                {"ledger", "apply-soroban", "failure"});
            REQUIRE(txsSucceeded.count() == numTxsBefore + numSorobanTxs);
            REQUIRE(txsFailed.count() == 0);
        }

        auto instanceKeys = loadGen.getContractInstanceKeysForTesting();
        auto codeKeyOp = loadGen.getCodeKeyForTesting();
        REQUIRE(codeKeyOp);
        REQUIRE(codeKeyOp->type() == CONTRACT_CODE);
        REQUIRE(instanceKeys.size() == static_cast<size_t>(numInstances));

        // Check that each key is unique and exists in the DB
        // This ugly math mimics what we do in loadgen, where we calculate the
        // total number of bytes we can write, then divide the bytes between the
        // number of data entries we want to write and convert this value back
        // to kilobytes for the contract invocation. Thus we need to redundantly
        // divide then multiply by 1024 to mimic rounding behavior.
        auto expectedDataEntrySize =
            ((ioKiloBytes * 1024 -
              loadGen.getContactOverheadBytesForTesting()) /
             numDataEntries / 1024) *
            1024;

        UnorderedSet<LedgerKey> keys;
        for (auto const& instanceKey : instanceKeys)
        {
            REQUIRE(instanceKey.type() == CONTRACT_DATA);
            REQUIRE(instanceKey.contractData().key.type() ==
                    SCV_LEDGER_KEY_CONTRACT_INSTANCE);
            REQUIRE(keys.find(instanceKey) == keys.end());
            keys.insert(instanceKey);

            auto const& contractID = instanceKey.contractData().contract;
            for (auto i = 0; i < numDataEntries; ++i)
            {
                auto lk = contractDataKey(contractID, txtest::makeU32(i),
                                          ContractDataDurability::PERSISTENT);

                LedgerTxn ltx(app.getLedgerTxnRoot());
                auto entry = ltx.load(lk);
                REQUIRE(entry);
                uint32_t sizeBytes =
                    static_cast<uint32_t>(xdr::xdr_size(entry.current()));
                REQUIRE((sizeBytes > expectedDataEntrySize &&
                         sizeBytes < 100 + expectedDataEntrySize));

                REQUIRE(keys.find(lk) == keys.end());
                keys.insert(lk);
            }
        }
        // Test MIXED_CLASSIC_SOROBAN mode
        SECTION("Mix with classic")
        {
            constexpr uint32_t numMixedTxs = 200;
            auto mixLoadCfg = GeneratedLoadConfig::txLoad(
                LoadGenMode::MIXED_CLASSIC_SOROBAN, nAccounts, numMixedTxs,
                /* txRate */ 1);

            auto& mixCfg = mixLoadCfg.getMutMixClassicSorobanConfig();
            mixCfg.payWeight = 50;
            mixCfg.sorobanInvokeWeight = 45;
            constexpr uint32_t uploadWeight = 5;
            mixCfg.sorobanUploadWeight = uploadWeight;

            mixLoadCfg.setMinSorobanPercentSuccess(100);

            loadGen.generateLoad(mixLoadCfg);
            completeCount = complete.count();
            simulation->crankUntil(
                [&]() { return complete.count() == completeCount + 1; },
                300 * Herder::EXP_LEDGER_TIMESPAN_SECONDS, false);

            // Check results
            for (auto node : nodes)
            {
                auto& totalFailed = node->getMetrics().NewCounter(
                    {"ledger", "apply", "failure"});
                REQUIRE(totalFailed.count() == 0);
            }
        }
    }
}

TEST_CASE("Multi-op pretend transactions are valid", "[loadgen]")
{
    Hash networkID = sha256(getTestConfig().NETWORK_PASSPHRASE);
    Simulation::pointer simulation =
        Topologies::pair(Simulation::OVER_LOOPBACK, networkID, [](int i) {
            auto cfg = getTestConfig(i);
            // 50% of transactions contain 2 ops,
            // and 50% of transactions contain 3 ops.
            cfg.LOADGEN_OP_COUNT_FOR_TESTING = {2, 3};
            cfg.LOADGEN_OP_COUNT_DISTRIBUTION_FOR_TESTING = {1, 1};
            return cfg;
        });

    simulation->startAllNodes();
    simulation->crankUntil(
        [&]() { return simulation->haveAllExternalized(3, 1); },
        2 * Herder::EXP_LEDGER_TIMESPAN_SECONDS, false);

    auto nodes = simulation->getNodes();
    auto& app = *nodes[0]; // pick a node to generate load

    auto& loadGen = app.getLoadGenerator();
    uint32_t nAccounts = 5;
    uint32_t txRate = 5;

    loadGen.generateLoad(GeneratedLoadConfig::createAccountsLoad(
        /* nAccounts */ nAccounts,
        /* txRate */ txRate));
    try
    {
        simulation->crankUntil(
            [&]() {
                return app.getMetrics()
                           .NewMeter({"loadgen", "run", "complete"}, "run")
                           .count() == 1;
            },
            3 * Herder::EXP_LEDGER_TIMESPAN_SECONDS, false);

        loadGen.generateLoad(GeneratedLoadConfig::txLoad(LoadGenMode::PRETEND,
                                                         nAccounts, 5, txRate));

        simulation->crankUntil(
            [&]() {
                return app.getMetrics()
                           .NewMeter({"loadgen", "run", "complete"}, "run")
                           .count() == 2;
            },
            2 * Herder::EXP_LEDGER_TIMESPAN_SECONDS, false);
    }
    catch (...)
    {
        auto problems = loadGen.checkAccountSynced(app, false);
        REQUIRE(problems.empty());
    }

    REQUIRE(app.getMetrics()
                .NewMeter({"loadgen", "txn", "rejected"}, "txn")
                .count() == 0);
    REQUIRE(app.getMetrics()
                .NewMeter({"loadgen", "account", "created"}, "account")
                .count() == nAccounts);
    REQUIRE(app.getMetrics()
                .NewMeter({"loadgen", "payment", "submitted"}, "op")
                .count() == 0);
    REQUIRE(app.getMetrics()
                .NewMeter({"loadgen", "pretend", "submitted"}, "op")
                .count() >= 2 * 5);
    REQUIRE(app.getMetrics()
                .NewMeter({"loadgen", "pretend", "submitted"}, "op")
                .count() <= 3 * 5);
}

TEST_CASE("Multi-op mixed transactions are valid", "[loadgen]")
{
    Hash networkID = sha256(getTestConfig().NETWORK_PASSPHRASE);
    Simulation::pointer simulation =
        Topologies::pair(Simulation::OVER_LOOPBACK, networkID, [](int i) {
            auto cfg = getTestConfig(i);
            cfg.LOADGEN_OP_COUNT_FOR_TESTING = {3};
            cfg.LOADGEN_OP_COUNT_DISTRIBUTION_FOR_TESTING = {1};
            cfg.TESTING_UPGRADE_MAX_TX_SET_SIZE = 1000;
            return cfg;
        });

    simulation->startAllNodes();
    simulation->crankUntil(
        [&]() { return simulation->haveAllExternalized(3, 1); },
        2 * Herder::EXP_LEDGER_TIMESPAN_SECONDS, false);

    auto nodes = simulation->getNodes();
    auto& app = *nodes[0]; // pick a node to generate load

    uint32_t txRate = 5;
    uint32_t numAccounts =
        txRate *
        static_cast<uint32>(Herder::EXP_LEDGER_TIMESPAN_SECONDS.count() * 3);
    auto& loadGen = app.getLoadGenerator();
    loadGen.generateLoad(GeneratedLoadConfig::createAccountsLoad(
        /* nAccounts */ numAccounts,
        /* txRate */ txRate));
    try
    {
        simulation->crankUntil(
            [&]() {
                return app.getMetrics()
                           .NewMeter({"loadgen", "run", "complete"}, "run")
                           .count() == 1;
            },
            3 * Herder::EXP_LEDGER_TIMESPAN_SECONDS, false);
        auto config = GeneratedLoadConfig::txLoad(LoadGenMode::MIXED_CLASSIC,
                                                  numAccounts, 100, txRate);
        config.getMutDexTxPercent() = 50;
        loadGen.generateLoad(config);
        simulation->crankUntil(
            [&]() {
                return app.getMetrics()
                           .NewMeter({"loadgen", "run", "complete"}, "run")
                           .count() == 2;
            },
            15 * Herder::EXP_LEDGER_TIMESPAN_SECONDS, false);
    }
    catch (...)
    {
        auto problems = loadGen.checkAccountSynced(app, false);
        REQUIRE(problems.empty());
    }

    REQUIRE(app.getMetrics()
                .NewMeter({"loadgen", "txn", "rejected"}, "txn")
                .count() == 0);
    REQUIRE(app.getMetrics()
                .NewMeter({"loadgen", "account", "created"}, "account")
                .count() == numAccounts);
    auto nonDexOps = app.getMetrics()
                         .NewMeter({"loadgen", "payment", "submitted"}, "op")
                         .count();
    auto dexOps = app.getMetrics()
                      .NewMeter({"loadgen", "manageoffer", "submitted"}, "op")
                      .count();
    REQUIRE(nonDexOps > 0);
    REQUIRE(dexOps > 0);
    REQUIRE(dexOps + nonDexOps == 3 * 100);
}

TEST_CASE("Upgrade setup with metrics reset", "[loadgen]")
{
    // Create a simulation with two nodes
    Simulation::pointer sim = Topologies::pair(
        Simulation::OVER_LOOPBACK, sha256(getTestConfig().NETWORK_PASSPHRASE));
    sim->startAllNodes();
    sim->crankUntil([&]() { return sim->haveAllExternalized(3, 1); },
                    2 * Herder::EXP_LEDGER_TIMESPAN_SECONDS, false);

    Application::pointer app = sim->getNodes().front();
    LoadGenerator& loadgen = app->getLoadGenerator();
    medida::Meter& runsComplete =
        app->getMetrics().NewMeter({"loadgen", "run", "complete"}, "run");
    medida::Meter& runsFailed =
        app->getMetrics().NewMeter({"loadgen", "run", "failed"}, "run");

    // Add an account
    loadgen.generateLoad(GeneratedLoadConfig::createAccountsLoad(
        /* nAccounts */ 1, /* txRate */ 1));
    sim->crankUntil([&]() { return runsComplete.count() == 1; },
                    5 * Herder::EXP_LEDGER_TIMESPAN_SECONDS, false);

    // Clear metrics to reset run count
    app->clearMetrics("");

    // Setup a soroban limit upgrade that must succeed
    GeneratedLoadConfig upgradeSetupCfg =
        GeneratedLoadConfig::createSorobanUpgradeSetupLoad();
    upgradeSetupCfg.setMinSorobanPercentSuccess(100);
    loadgen.generateLoad(upgradeSetupCfg);
    sim->crankUntil([&]() { return runsComplete.count() == 1; },
                    5 * Herder::EXP_LEDGER_TIMESPAN_SECONDS, false);
    REQUIRE(runsFailed.count() == 0);

    // Clear metrics again to reset run count
    app->clearMetrics("");

    // Setup again. This should succeed even though it's the same account with
    // the same `runsComplete` value performing the setup
    loadgen.generateLoad(upgradeSetupCfg);
    sim->crankUntil([&]() { return runsComplete.count() == 1; },
                    5 * Herder::EXP_LEDGER_TIMESPAN_SECONDS, false);
    REQUIRE(runsFailed.count() == 0);
}

TEST_CASE("apply load", "[loadgen][applyload]")
{
    auto cfg = getTestConfig();
    cfg.TESTING_UPGRADE_MAX_TX_SET_SIZE = 1000;
    cfg.USE_CONFIG_FOR_GENESIS = true;
    cfg.LEDGER_PROTOCOL_VERSION = Config::CURRENT_LEDGER_PROTOCOL_VERSION;
    cfg.MANUAL_CLOSE = true;

    cfg.APPLY_LOAD_DATA_ENTRY_SIZE_FOR_TESTING = 1000;

    cfg.APPLY_LOAD_BL_SIMULATED_LEDGERS = 10000;
    cfg.APPLY_LOAD_BL_WRITE_FREQUENCY = 1000;
    cfg.APPLY_LOAD_BL_BATCH_SIZE = 1000;
    cfg.APPLY_LOAD_BL_LAST_BATCH_LEDGERS = 300;
    cfg.APPLY_LOAD_BL_LAST_BATCH_SIZE = 100;

    cfg.APPLY_LOAD_NUM_RO_ENTRIES_FOR_TESTING = {5, 10, 30};
    cfg.APPLY_LOAD_NUM_RO_ENTRIES_DISTRIBUTION_FOR_TESTING = {1, 1, 1};

    cfg.APPLY_LOAD_NUM_RW_ENTRIES_FOR_TESTING = {1, 5, 10};
    cfg.APPLY_LOAD_NUM_RW_ENTRIES_DISTRIBUTION_FOR_TESTING = {1, 1, 1};

    cfg.APPLY_LOAD_EVENT_COUNT_FOR_TESTING = {100};
    cfg.APPLY_LOAD_EVENT_COUNT_DISTRIBUTION_FOR_TESTING = {1};

    cfg.LOADGEN_TX_SIZE_BYTES_FOR_TESTING = {1'000, 2'000, 5'000};
    cfg.LOADGEN_TX_SIZE_BYTES_DISTRIBUTION_FOR_TESTING = {3, 2, 1};

    cfg.LOADGEN_INSTRUCTIONS_FOR_TESTING = {10'000'000, 50'000'000};
    cfg.LOADGEN_INSTRUCTIONS_DISTRIBUTION_FOR_TESTING = {5, 1};

    cfg.APPLY_LOAD_LEDGER_MAX_INSTRUCTIONS = 500'000'000;
    cfg.APPLY_LOAD_TX_MAX_INSTRUCTIONS = 100'000'000;

    cfg.APPLY_LOAD_LEDGER_MAX_READ_LEDGER_ENTRIES = 2000;
    cfg.APPLY_LOAD_TX_MAX_READ_LEDGER_ENTRIES = 100;

    cfg.APPLY_LOAD_LEDGER_MAX_READ_BYTES = 50'000'000;
    cfg.APPLY_LOAD_TX_MAX_READ_BYTES = 200'000;

    cfg.APPLY_LOAD_LEDGER_MAX_WRITE_LEDGER_ENTRIES = 1250;
    cfg.APPLY_LOAD_TX_MAX_WRITE_LEDGER_ENTRIES = 50;

    cfg.APPLY_LOAD_LEDGER_MAX_WRITE_BYTES = 700'000;
    cfg.APPLY_LOAD_TX_MAX_WRITE_BYTES = 66560;

    cfg.APPLY_LOAD_MAX_TX_SIZE_BYTES = 71680;
    cfg.APPLY_LOAD_MAX_LEDGER_TX_SIZE_BYTES = 800'000;

    cfg.APPLY_LOAD_MAX_CONTRACT_EVENT_SIZE_BYTES = 8198;
    cfg.APPLY_LOAD_MAX_TX_COUNT = 50;

    VirtualClock clock(VirtualClock::REAL_TIME);
    auto app = createTestApplication(clock, cfg);

    ApplyLoad al(*app);

    auto& ledgerClose =
        app->getMetrics().NewTimer({"ledger", "ledger", "close"});
    ledgerClose.Clear();

    auto& cpuInsRatio = app->getMetrics().NewHistogram(
        {"soroban", "host-fn-op", "invoke-time-fsecs-cpu-insn-ratio"});
    cpuInsRatio.Clear();

    auto& cpuInsRatioExclVm = app->getMetrics().NewHistogram(
        {"soroban", "host-fn-op", "invoke-time-fsecs-cpu-insn-ratio-excl-vm"});
    cpuInsRatioExclVm.Clear();

    auto& declaredInsnsUsageRatio = app->getMetrics().NewHistogram(
        {"soroban", "host-fn-op", "declared-cpu-insns-usage-ratio"});
    declaredInsnsUsageRatio.Clear();

    for (size_t i = 0; i < 100; ++i)
    {
        app->getBucketManager().getLiveBucketList().resolveAllFutures();
        releaseAssert(
            app->getBucketManager().getLiveBucketList().futuresAllResolved());

        al.benchmark();
    }
    REQUIRE(1.0 - al.successRate() < std::numeric_limits<double>::epsilon());
    CLOG_INFO(Perf, "Max ledger close: {} milliseconds", ledgerClose.max());
    CLOG_INFO(Perf, "Min ledger close: {} milliseconds", ledgerClose.min());
    CLOG_INFO(Perf, "Mean ledger close:  {} milliseconds", ledgerClose.mean());
    CLOG_INFO(Perf, "stddev ledger close:  {} milliseconds",
              ledgerClose.std_dev());

    CLOG_INFO(Perf, "Max CPU ins ratio: {}", cpuInsRatio.max() / 1000000);
    CLOG_INFO(Perf, "Mean CPU ins ratio:  {}", cpuInsRatio.mean() / 1000000);

    CLOG_INFO(Perf, "Max CPU ins ratio excl VM: {}",
              cpuInsRatioExclVm.max() / 1000000);
    CLOG_INFO(Perf, "Mean CPU ins ratio excl VM:  {}",
              cpuInsRatioExclVm.mean() / 1000000);
    CLOG_INFO(Perf, "stddev CPU ins ratio excl VM:  {}",
              cpuInsRatioExclVm.std_dev() / 1000000);

    CLOG_INFO(Perf, "Min CPU declared insns ratio: {}",
              declaredInsnsUsageRatio.min() / 1000000.0);
    CLOG_INFO(Perf, "Mean CPU declared insns ratio:  {}",
              declaredInsnsUsageRatio.mean() / 1000000.0);
    CLOG_INFO(Perf, "stddev CPU declared insns ratio:  {}",
              declaredInsnsUsageRatio.std_dev() / 1000000.0);

    CLOG_INFO(Perf, "Tx count utilization {}%",
              al.getTxCountUtilization().mean() / 1000.0);
    CLOG_INFO(Perf, "Instruction utilization {}%",
              al.getInstructionUtilization().mean() / 1000.0);
    CLOG_INFO(Perf, "Tx size utilization {}%",
              al.getTxSizeUtilization().mean() / 1000.0);
    CLOG_INFO(Perf, "Read bytes utilization {}%",
              al.getReadByteUtilization().mean() / 1000.0);
    CLOG_INFO(Perf, "Write bytes utilization {}%",
              al.getWriteByteUtilization().mean() / 1000.0);
    CLOG_INFO(Perf, "Read entry utilization {}%",
              al.getReadEntryUtilization().mean() / 1000.0);
    CLOG_INFO(Perf, "Write entry utilization {}%",
              al.getWriteEntryUtilization().mean() / 1000.0);
}<|MERGE_RESOLUTION|>--- conflicted
+++ resolved
@@ -288,32 +288,28 @@
             "Before running MODE::SOROBAN_INVOKE, please run "
             "MODE::SOROBAN_INVOKE_SETUP to set up your contract first.");
     }
-    SECTION("Soroban invoke")
-    {
-        int64_t numTxsBefore = getSuccessfulTxCount();
-
-        // Make sure config upgrade works with initial network config settings
-        loadGen.generateLoad(
-            GeneratedLoadConfig::createSorobanUpgradeSetupLoad());
-        completeCount = complete.count();
-        simulation->crankUntil(
-            [&]() { return complete.count() == completeCount + 1; },
-            100 * Herder::EXP_LEDGER_TIMESPAN_SECONDS, false);
-
-        // Check that Soroban TXs were successfully applied
-        for (auto node : nodes)
-        {
-            auto& txsSucceeded = node->getMetrics().NewCounter(
-                {"ledger", "apply-soroban", "success"});
-            auto& txsFailed = node->getMetrics().NewCounter(
-                {"ledger", "apply-soroban", "failure"});
-
-            // Should be 1 upload wasm TX followed by one instance deploy TX
-            REQUIRE(txsSucceeded.count() == numTxsBefore + 2);
-            REQUIRE(txsFailed.count() == 0);
-        }
-
-<<<<<<< HEAD
+    int64_t numTxsBefore = getSuccessfulTxCount();
+
+    // Make sure config upgrade works with initial network config settings
+    loadGen.generateLoad(GeneratedLoadConfig::createSorobanUpgradeSetupLoad());
+    completeCount = complete.count();
+    simulation->crankUntil(
+        [&]() { return complete.count() == completeCount + 1; },
+        100 * Herder::EXP_LEDGER_TIMESPAN_SECONDS, false);
+
+    // Check that Soroban TXs were successfully applied
+    for (auto node : nodes)
+    {
+        auto& txsSucceeded = node->getMetrics().NewCounter(
+            {"ledger", "apply-soroban", "success"});
+        auto& txsFailed = node->getMetrics().NewCounter(
+            {"ledger", "apply-soroban", "failure"});
+
+        // Should be 1 upload wasm TX followed by one instance deploy TX
+        REQUIRE(txsSucceeded.count() == numTxsBefore + 2);
+        REQUIRE(txsFailed.count() == 0);
+    }
+
     auto createUpgradeLoadGenConfig = GeneratedLoadConfig::txLoad(
         LoadGenMode::SOROBAN_CREATE_UPGRADE, nAccounts, 10,
         /* txRate */ 1);
@@ -370,116 +366,62 @@
         upgradeCfg.feeFlatRateWrite1KB =
             rand_uniform<int64_t>(INT64_MAX - 10'000, INT64_MAX);
     }
-=======
-        auto createUpgradeLoadGenConfig = GeneratedLoadConfig::txLoad(
-            LoadGenMode::SOROBAN_CREATE_UPGRADE, nAccounts, 10,
-            /* txRate */ 1);
-        auto& upgradeCfg =
-            createUpgradeLoadGenConfig.getMutSorobanUpgradeConfig();
-
-        upgradeCfg.maxContractSizeBytes =
-            rand_uniform<uint32_t>(UINT32_MAX - 10'000, UINT32_MAX);
-        upgradeCfg.maxContractDataKeySizeBytes =
-            rand_uniform<uint32_t>(UINT32_MAX - 10'000, UINT32_MAX);
-        upgradeCfg.maxContractDataEntrySizeBytes =
-            rand_uniform<uint32_t>(UINT32_MAX - 10'000, UINT32_MAX);
-        upgradeCfg.ledgerMaxInstructions =
-            rand_uniform<int64_t>(INT64_MAX - 10'000, INT64_MAX);
-        upgradeCfg.txMaxInstructions =
-            rand_uniform<int64_t>(INT64_MAX - 10'000, INT64_MAX);
-        upgradeCfg.txMemoryLimit =
-            rand_uniform<uint32_t>(UINT32_MAX - 10'000, UINT32_MAX);
-        upgradeCfg.ledgerMaxReadLedgerEntries =
-            rand_uniform<uint32_t>(UINT32_MAX - 10'000, UINT32_MAX);
-        upgradeCfg.ledgerMaxReadBytes =
-            rand_uniform<uint32_t>(UINT32_MAX - 10'000, UINT32_MAX);
-        upgradeCfg.ledgerMaxWriteLedgerEntries =
-            rand_uniform<uint32_t>(UINT32_MAX - 10'000, UINT32_MAX);
-        upgradeCfg.ledgerMaxWriteBytes =
-            rand_uniform<uint32_t>(UINT32_MAX - 10'000, UINT32_MAX);
-        upgradeCfg.ledgerMaxTxCount =
-            rand_uniform<uint32_t>(UINT32_MAX - 10'000, UINT32_MAX);
-        upgradeCfg.txMaxReadLedgerEntries =
-            rand_uniform<uint32_t>(UINT32_MAX - 10'000, UINT32_MAX);
-        upgradeCfg.txMaxReadBytes =
-            rand_uniform<uint32_t>(UINT32_MAX - 10'000, UINT32_MAX);
-        upgradeCfg.txMaxWriteLedgerEntries =
-            rand_uniform<uint32_t>(UINT32_MAX - 10'000, UINT32_MAX);
-        upgradeCfg.txMaxWriteBytes =
-            rand_uniform<uint32_t>(UINT32_MAX - 10'000, UINT32_MAX);
-        upgradeCfg.txMaxContractEventsSizeBytes =
-            rand_uniform<uint32_t>(UINT32_MAX - 10'000, UINT32_MAX);
-        upgradeCfg.ledgerMaxTransactionsSizeBytes =
-            rand_uniform<uint32_t>(UINT32_MAX - 10'000, UINT32_MAX);
-        upgradeCfg.txMaxSizeBytes =
-            rand_uniform<uint32_t>(UINT32_MAX - 10'000, UINT32_MAX);
-        upgradeCfg.bucketListSizeWindowSampleSize =
-            rand_uniform<uint32_t>(UINT32_MAX - 10'000, UINT32_MAX);
-        upgradeCfg.evictionScanSize =
-            rand_uniform<int64_t>(INT64_MAX - 10'000, INT64_MAX);
-        upgradeCfg.startingEvictionScanLevel = rand_uniform<uint32_t>(4, 8);
-
-#ifdef ENABLE_NEXT_PROTOCOL_VERSION_UNSAFE_FOR_PRODUCTION
-        if (protocolVersionStartsFrom(Config::CURRENT_LEDGER_PROTOCOL_VERSION,
-                                      ProtocolVersion::V_23))
+
+    auto upgradeSetKey = loadGen.getConfigUpgradeSetKey(
+        createUpgradeLoadGenConfig.getSorobanUpgradeConfig());
+
+    numTxsBefore = getSuccessfulTxCount();
+    loadGen.generateLoad(createUpgradeLoadGenConfig);
+    completeCount = complete.count();
+    simulation->crankUntil(
+        [&]() { return complete.count() == completeCount + 1; },
+        300 * Herder::EXP_LEDGER_TIMESPAN_SECONDS, false);
+
+    for (auto node : nodes)
+    {
+        auto& txsSucceeded = node->getMetrics().NewCounter(
+            {"ledger", "apply-soroban", "success"});
+        auto& txsFailed = node->getMetrics().NewCounter(
+            {"ledger", "apply-soroban", "failure"});
+
+        // Should be a single contract invocation
+        REQUIRE(txsSucceeded.count() == numTxsBefore + 1);
+        REQUIRE(txsFailed.count() == 0);
+    }
+
+    // Check that the upgrade entry was properly written
+    SCVal upgradeHashBytes(SCV_BYTES);
+    upgradeHashBytes.bytes() = xdr::xdr_to_opaque(upgradeSetKey.contentHash);
+
+    SCAddress addr(SC_ADDRESS_TYPE_CONTRACT);
+    addr.contractId() = upgradeSetKey.contractID;
+
+    LedgerKey upgradeLK(CONTRACT_DATA);
+    upgradeLK.contractData().durability = TEMPORARY;
+    upgradeLK.contractData().contract = addr;
+    upgradeLK.contractData().key = upgradeHashBytes;
+
+    ConfigUpgradeSet upgrades;
+    {
+        LedgerTxn ltx(app.getLedgerTxnRoot());
+        auto entry = ltx.load(upgradeLK);
+        REQUIRE(entry);
+        xdr::xdr_from_opaque(entry.current().data.contractData().val.bytes(),
+                             upgrades);
+    }
+
+    for (auto const& setting : upgrades.updatedEntry)
+    {
+        // Loadgen doesn't update the cost types and non-upgradeable settings
+        REQUIRE(!SorobanNetworkConfig::isNonUpgradeableConfigSettingEntry(
+            setting.configSettingID()));
+        REQUIRE(setting.configSettingID() !=
+                CONFIG_SETTING_CONTRACT_COST_PARAMS_CPU_INSTRUCTIONS);
+        REQUIRE(setting.configSettingID() !=
+                CONFIG_SETTING_CONTRACT_COST_PARAMS_MEMORY_BYTES);
+
+        switch (setting.configSettingID())
         {
-            upgradeCfg.ledgerMaxDependentTxClusters =
-                rand_uniform<uint32_t>(2, 10);
-            upgradeCfg.txMaxInMemoryReadEntries =
-                rand_uniform<uint32_t>(UINT32_MAX - 10'000, UINT32_MAX);
-            upgradeCfg.flatRateFeeWrite1KB =
-                rand_uniform<int64_t>(INT64_MAX - 10'000, INT64_MAX);
-        }
-#endif
->>>>>>> e643061a
-
-        auto upgradeSetKey = loadGen.getConfigUpgradeSetKey(
-            createUpgradeLoadGenConfig.getSorobanUpgradeConfig());
-
-        numTxsBefore = getSuccessfulTxCount();
-        loadGen.generateLoad(createUpgradeLoadGenConfig);
-        completeCount = complete.count();
-        simulation->crankUntil(
-            [&]() { return complete.count() == completeCount + 1; },
-            300 * Herder::EXP_LEDGER_TIMESPAN_SECONDS, false);
-
-        for (auto node : nodes)
-        {
-            auto& txsSucceeded = node->getMetrics().NewCounter(
-                {"ledger", "apply-soroban", "success"});
-            auto& txsFailed = node->getMetrics().NewCounter(
-                {"ledger", "apply-soroban", "failure"});
-
-            // Should be a single contract invocation
-            REQUIRE(txsSucceeded.count() == numTxsBefore + 1);
-            REQUIRE(txsFailed.count() == 0);
-        }
-
-        // Check that the upgrade entry was properly written
-        SCVal upgradeHashBytes(SCV_BYTES);
-        upgradeHashBytes.bytes() =
-            xdr::xdr_to_opaque(upgradeSetKey.contentHash);
-
-        SCAddress addr(SC_ADDRESS_TYPE_CONTRACT);
-        addr.contractId() = upgradeSetKey.contractID;
-
-        LedgerKey upgradeLK(CONTRACT_DATA);
-        upgradeLK.contractData().durability = TEMPORARY;
-        upgradeLK.contractData().contract = addr;
-        upgradeLK.contractData().key = upgradeHashBytes;
-
-        ConfigUpgradeSet upgrades;
-        {
-            LedgerTxn ltx(app.getLedgerTxnRoot());
-            auto entry = ltx.load(upgradeLK);
-            REQUIRE(entry);
-            xdr::xdr_from_opaque(
-                entry.current().data.contractData().val.bytes(), upgrades);
-        }
-
-        for (auto const& setting : upgrades.updatedEntry)
-        {
-<<<<<<< HEAD
         case CONFIG_SETTING_CONTRACT_MAX_SIZE_BYTES:
             REQUIRE(setting.contractMaxSizeBytes() ==
                     upgradeCfg.maxContractSizeBytes);
@@ -594,263 +536,130 @@
         simulation);
     auto const numInstances = nAccounts;
     auto const numSorobanTxs = 150;
-=======
-            // Loadgen doesn't update the cost types and non-upgradeable
-            // settings
-            REQUIRE(!SorobanNetworkConfig::isNonUpgradeableConfigSettingEntry(
-                setting.configSettingID()));
-            REQUIRE(setting.configSettingID() !=
-                    CONFIG_SETTING_CONTRACT_COST_PARAMS_CPU_INSTRUCTIONS);
-            REQUIRE(setting.configSettingID() !=
-                    CONFIG_SETTING_CONTRACT_COST_PARAMS_MEMORY_BYTES);
-
-            switch (setting.configSettingID())
-            {
-            case CONFIG_SETTING_CONTRACT_MAX_SIZE_BYTES:
-                REQUIRE(setting.contractMaxSizeBytes() ==
-                        upgradeCfg.maxContractSizeBytes);
-                break;
-            case CONFIG_SETTING_CONTRACT_COMPUTE_V0:
-                REQUIRE(setting.contractCompute().ledgerMaxInstructions ==
-                        upgradeCfg.ledgerMaxInstructions);
-                REQUIRE(setting.contractCompute().txMaxInstructions ==
-                        upgradeCfg.txMaxInstructions);
-                REQUIRE(setting.contractCompute().txMemoryLimit ==
-                        upgradeCfg.txMemoryLimit);
-                break;
-            case CONFIG_SETTING_CONTRACT_LEDGER_COST_V0:
-                REQUIRE(
-                    setting.contractLedgerCost().ledgerMaxReadLedgerEntries ==
-                    upgradeCfg.ledgerMaxReadLedgerEntries);
-                REQUIRE(setting.contractLedgerCost().ledgerMaxReadBytes ==
-                        upgradeCfg.ledgerMaxReadBytes);
-                REQUIRE(
-                    setting.contractLedgerCost().ledgerMaxWriteLedgerEntries ==
-                    upgradeCfg.ledgerMaxWriteLedgerEntries);
-                REQUIRE(setting.contractLedgerCost().ledgerMaxWriteBytes ==
-                        upgradeCfg.ledgerMaxWriteBytes);
-                REQUIRE(setting.contractLedgerCost().txMaxReadLedgerEntries ==
-                        upgradeCfg.txMaxReadLedgerEntries);
-                REQUIRE(setting.contractLedgerCost().txMaxReadBytes ==
-                        upgradeCfg.txMaxReadBytes);
-                REQUIRE(setting.contractLedgerCost().txMaxWriteLedgerEntries ==
-                        upgradeCfg.txMaxWriteLedgerEntries);
-                REQUIRE(setting.contractLedgerCost().txMaxWriteBytes ==
-                        upgradeCfg.txMaxWriteBytes);
-                break;
-            case CONFIG_SETTING_CONTRACT_HISTORICAL_DATA_V0:
-                break;
-            case CONFIG_SETTING_CONTRACT_EVENTS_V0:
-                REQUIRE(setting.contractEvents().txMaxContractEventsSizeBytes ==
-                        upgradeCfg.txMaxContractEventsSizeBytes);
-                break;
-            case CONFIG_SETTING_CONTRACT_BANDWIDTH_V0:
-                REQUIRE(setting.contractBandwidth().ledgerMaxTxsSizeBytes ==
-                        upgradeCfg.ledgerMaxTransactionsSizeBytes);
-                REQUIRE(setting.contractBandwidth().txMaxSizeBytes ==
-                        upgradeCfg.txMaxSizeBytes);
-                break;
-            case CONFIG_SETTING_CONTRACT_COST_PARAMS_CPU_INSTRUCTIONS:
-            case CONFIG_SETTING_CONTRACT_COST_PARAMS_MEMORY_BYTES:
-                break;
-            case CONFIG_SETTING_CONTRACT_DATA_KEY_SIZE_BYTES:
-                REQUIRE(setting.contractDataKeySizeBytes() ==
-                        upgradeCfg.maxContractDataKeySizeBytes);
-                break;
-            case CONFIG_SETTING_CONTRACT_DATA_ENTRY_SIZE_BYTES:
-                REQUIRE(setting.contractDataEntrySizeBytes() ==
-                        upgradeCfg.maxContractDataEntrySizeBytes);
-                break;
-            case CONFIG_SETTING_STATE_ARCHIVAL:
-            {
-                auto& ses = setting.stateArchivalSettings();
-                REQUIRE(ses.bucketListSizeWindowSampleSize ==
-                        upgradeCfg.bucketListSizeWindowSampleSize);
-                REQUIRE(ses.evictionScanSize == upgradeCfg.evictionScanSize);
-                REQUIRE(ses.startingEvictionScanLevel ==
-                        upgradeCfg.startingEvictionScanLevel);
-            }
-            break;
-            case CONFIG_SETTING_CONTRACT_EXECUTION_LANES:
-                REQUIRE(setting.contractExecutionLanes().ledgerMaxTxCount ==
-                        upgradeCfg.ledgerMaxTxCount);
-                break;
-#ifdef ENABLE_NEXT_PROTOCOL_VERSION_UNSAFE_FOR_PRODUCTION
-            case CONFIG_SETTING_CONTRACT_PARALLEL_COMPUTE_V0:
-                REQUIRE(setting.contractParallelCompute()
-                            .ledgerMaxDependentTxClusters ==
-                        upgradeCfg.ledgerMaxDependentTxClusters);
-                break;
-            case CONFIG_SETTING_CONTRACT_LEDGER_COST_EXT_V0:
-                REQUIRE(
-                    setting.contractLedgerCostExt().txMaxInMemoryReadEntries ==
-                    upgradeCfg.txMaxInMemoryReadEntries);
-                REQUIRE(setting.contractLedgerCostExt().feeWrite1KB ==
-                        upgradeCfg.flatRateFeeWrite1KB);
-                break;
-#endif
-            default:
-                REQUIRE(false);
-                break;
-            }
+
+    numTxsBefore = getSuccessfulTxCount();
+
+    loadGen.generateLoad(GeneratedLoadConfig::createSorobanInvokeSetupLoad(
+        /* nAccounts */ nAccounts, numInstances,
+        /* txRate */ 1));
+    completeCount = complete.count();
+    simulation->crankUntil(
+        [&]() { return complete.count() == completeCount + 1; },
+        100 * Herder::EXP_LEDGER_TIMESPAN_SECONDS, false);
+
+    // Check that Soroban TXs were successfully applied
+    for (auto node : nodes)
+    {
+        auto& txsSucceeded = node->getMetrics().NewCounter(
+            {"ledger", "apply-soroban", "success"});
+        auto& txsFailed = node->getMetrics().NewCounter(
+            {"ledger", "apply-soroban", "failure"});
+
+        // Should be 1 upload wasm TX followed by one instance deploy TX per
+        // account
+        REQUIRE(txsSucceeded.count() == numTxsBefore + numInstances + 1);
+        REQUIRE(txsFailed.count() == 0);
+    }
+
+    numTxsBefore = getSuccessfulTxCount();
+
+    auto invokeLoadCfg = GeneratedLoadConfig::txLoad(
+        LoadGenMode::SOROBAN_INVOKE, nAccounts, numSorobanTxs,
+        /* txRate */ 1);
+
+    invokeLoadCfg.getMutSorobanConfig().nInstances = numInstances;
+    invokeLoadCfg.setMinSorobanPercentSuccess(100);
+
+    loadGen.generateLoad(invokeLoadCfg);
+    completeCount = complete.count();
+    simulation->crankUntil(
+        [&]() { return complete.count() == completeCount + 1; },
+        300 * Herder::EXP_LEDGER_TIMESPAN_SECONDS, false);
+
+    // Check that Soroban TXs were successfully applied
+    for (auto node : nodes)
+    {
+        auto& txsSucceeded = node->getMetrics().NewCounter(
+            {"ledger", "apply-soroban", "success"});
+        auto& txsFailed = node->getMetrics().NewCounter(
+            {"ledger", "apply-soroban", "failure"});
+        REQUIRE(txsSucceeded.count() == numTxsBefore + numSorobanTxs);
+        REQUIRE(txsFailed.count() == 0);
+    }
+
+    auto instanceKeys = loadGen.getContractInstanceKeysForTesting();
+    auto codeKeyOp = loadGen.getCodeKeyForTesting();
+    REQUIRE(codeKeyOp);
+    REQUIRE(codeKeyOp->type() == CONTRACT_CODE);
+    REQUIRE(instanceKeys.size() == static_cast<size_t>(numInstances));
+
+    // Check that each key is unique and exists in the DB
+    // This ugly math mimics what we do in loadgen, where we calculate the total
+    // number of bytes we can write, then divide the bytes between the number of
+    // data entries we want to write and convert this value back to
+    // kilobytes for the contract invocation. Thus we need to redundantly divide
+    // then multiply by 1024 to mimic rounding behavior.
+    auto expectedDataEntrySize =
+        ((ioKiloBytes * 1024 - loadGen.getContactOverheadBytesForTesting()) /
+         numDataEntries / 1024) *
+        1024;
+
+    UnorderedSet<LedgerKey> keys;
+    for (auto const& instanceKey : instanceKeys)
+    {
+        REQUIRE(instanceKey.type() == CONTRACT_DATA);
+        REQUIRE(instanceKey.contractData().key.type() ==
+                SCV_LEDGER_KEY_CONTRACT_INSTANCE);
+        REQUIRE(keys.find(instanceKey) == keys.end());
+        keys.insert(instanceKey);
+
+        auto const& contractID = instanceKey.contractData().contract;
+        for (auto i = 0; i < numDataEntries; ++i)
+        {
+            auto lk = contractDataKey(contractID, txtest::makeU32(i),
+                                      ContractDataDurability::PERSISTENT);
+
+            LedgerTxn ltx(app.getLedgerTxnRoot());
+            auto entry = ltx.load(lk);
+            REQUIRE(entry);
+            uint32_t sizeBytes =
+                static_cast<uint32_t>(xdr::xdr_size(entry.current()));
+            REQUIRE((sizeBytes > expectedDataEntrySize &&
+                     sizeBytes < 100 + expectedDataEntrySize));
+
+            REQUIRE(keys.find(lk) == keys.end());
+            keys.insert(lk);
         }
->>>>>>> e643061a
-
-        upgradeSorobanNetworkConfig(
-            [&](SorobanNetworkConfig& cfg) {
-                setSorobanNetworkConfigForTest(cfg);
-
-                // Entries should never expire
-                cfg.mStateArchivalSettings.maxEntryTTL = 2'000'000;
-                cfg.mStateArchivalSettings.minPersistentTTL = 1'000'000;
-
-                // Set write limits so that we can write all keys in a single TX
-                // during setup
-                cfg.mTxMaxWriteLedgerEntries = cfg.mTxMaxReadLedgerEntries;
-                cfg.mTxMaxWriteBytes = cfg.mTxMaxReadBytes;
-
-                // Allow every TX to have the maximum TX resources
-                cfg.mLedgerMaxInstructions =
-                    cfg.mTxMaxInstructions * cfg.mLedgerMaxTxCount;
-                cfg.mLedgerMaxReadLedgerEntries =
-                    cfg.mTxMaxReadLedgerEntries * cfg.mLedgerMaxTxCount;
-                cfg.mLedgerMaxReadBytes =
-                    cfg.mTxMaxReadBytes * cfg.mLedgerMaxTxCount;
-                cfg.mLedgerMaxWriteLedgerEntries =
-                    cfg.mTxMaxWriteLedgerEntries * cfg.mLedgerMaxTxCount;
-                cfg.mLedgerMaxWriteBytes =
-                    cfg.mTxMaxWriteBytes * cfg.mLedgerMaxTxCount;
-                cfg.mLedgerMaxTransactionsSizeBytes =
-                    cfg.mTxMaxSizeBytes * cfg.mLedgerMaxTxCount;
-            },
-            simulation);
-        auto const numInstances = nAccounts;
-        auto const numSorobanTxs = 150;
-
-        numTxsBefore = getSuccessfulTxCount();
-
-        loadGen.generateLoad(GeneratedLoadConfig::createSorobanInvokeSetupLoad(
-            /* nAccounts */ nAccounts, numInstances,
-            /* txRate */ 1));
-        completeCount = complete.count();
-        simulation->crankUntil(
-            [&]() { return complete.count() == completeCount + 1; },
-            100 * Herder::EXP_LEDGER_TIMESPAN_SECONDS, false);
-
-        // Check that Soroban TXs were successfully applied
-        for (auto node : nodes)
-        {
-            auto& txsSucceeded = node->getMetrics().NewCounter(
-                {"ledger", "apply-soroban", "success"});
-            auto& txsFailed = node->getMetrics().NewCounter(
-                {"ledger", "apply-soroban", "failure"});
-
-            // Should be 1 upload wasm TX followed by one instance deploy TX per
-            // account
-            REQUIRE(txsSucceeded.count() == numTxsBefore + numInstances + 1);
-            REQUIRE(txsFailed.count() == 0);
-        }
-
-        numTxsBefore = getSuccessfulTxCount();
-
-        auto invokeLoadCfg = GeneratedLoadConfig::txLoad(
-            LoadGenMode::SOROBAN_INVOKE, nAccounts, numSorobanTxs,
+    }
+
+    // Test MIXED_CLASSIC_SOROBAN mode
+    SECTION("Mix with classic")
+    {
+        constexpr uint32_t numMixedTxs = 200;
+        auto mixLoadCfg = GeneratedLoadConfig::txLoad(
+            LoadGenMode::MIXED_CLASSIC_SOROBAN, nAccounts, numMixedTxs,
             /* txRate */ 1);
 
-        invokeLoadCfg.getMutSorobanConfig().nInstances = numInstances;
-        invokeLoadCfg.setMinSorobanPercentSuccess(100);
-
-        loadGen.generateLoad(invokeLoadCfg);
+        auto& mixCfg = mixLoadCfg.getMutMixClassicSorobanConfig();
+        mixCfg.payWeight = 50;
+        mixCfg.sorobanInvokeWeight = 45;
+        constexpr uint32_t uploadWeight = 5;
+        mixCfg.sorobanUploadWeight = uploadWeight;
+
+        mixLoadCfg.setMinSorobanPercentSuccess(100);
+
+        loadGen.generateLoad(mixLoadCfg);
         completeCount = complete.count();
         simulation->crankUntil(
             [&]() { return complete.count() == completeCount + 1; },
             300 * Herder::EXP_LEDGER_TIMESPAN_SECONDS, false);
 
-        // Check that Soroban TXs were successfully applied
+        // Check results
         for (auto node : nodes)
         {
-            auto& txsSucceeded = node->getMetrics().NewCounter(
-                {"ledger", "apply-soroban", "success"});
-            auto& txsFailed = node->getMetrics().NewCounter(
-                {"ledger", "apply-soroban", "failure"});
-            REQUIRE(txsSucceeded.count() == numTxsBefore + numSorobanTxs);
-            REQUIRE(txsFailed.count() == 0);
-        }
-
-        auto instanceKeys = loadGen.getContractInstanceKeysForTesting();
-        auto codeKeyOp = loadGen.getCodeKeyForTesting();
-        REQUIRE(codeKeyOp);
-        REQUIRE(codeKeyOp->type() == CONTRACT_CODE);
-        REQUIRE(instanceKeys.size() == static_cast<size_t>(numInstances));
-
-        // Check that each key is unique and exists in the DB
-        // This ugly math mimics what we do in loadgen, where we calculate the
-        // total number of bytes we can write, then divide the bytes between the
-        // number of data entries we want to write and convert this value back
-        // to kilobytes for the contract invocation. Thus we need to redundantly
-        // divide then multiply by 1024 to mimic rounding behavior.
-        auto expectedDataEntrySize =
-            ((ioKiloBytes * 1024 -
-              loadGen.getContactOverheadBytesForTesting()) /
-             numDataEntries / 1024) *
-            1024;
-
-        UnorderedSet<LedgerKey> keys;
-        for (auto const& instanceKey : instanceKeys)
-        {
-            REQUIRE(instanceKey.type() == CONTRACT_DATA);
-            REQUIRE(instanceKey.contractData().key.type() ==
-                    SCV_LEDGER_KEY_CONTRACT_INSTANCE);
-            REQUIRE(keys.find(instanceKey) == keys.end());
-            keys.insert(instanceKey);
-
-            auto const& contractID = instanceKey.contractData().contract;
-            for (auto i = 0; i < numDataEntries; ++i)
-            {
-                auto lk = contractDataKey(contractID, txtest::makeU32(i),
-                                          ContractDataDurability::PERSISTENT);
-
-                LedgerTxn ltx(app.getLedgerTxnRoot());
-                auto entry = ltx.load(lk);
-                REQUIRE(entry);
-                uint32_t sizeBytes =
-                    static_cast<uint32_t>(xdr::xdr_size(entry.current()));
-                REQUIRE((sizeBytes > expectedDataEntrySize &&
-                         sizeBytes < 100 + expectedDataEntrySize));
-
-                REQUIRE(keys.find(lk) == keys.end());
-                keys.insert(lk);
-            }
-        }
-        // Test MIXED_CLASSIC_SOROBAN mode
-        SECTION("Mix with classic")
-        {
-            constexpr uint32_t numMixedTxs = 200;
-            auto mixLoadCfg = GeneratedLoadConfig::txLoad(
-                LoadGenMode::MIXED_CLASSIC_SOROBAN, nAccounts, numMixedTxs,
-                /* txRate */ 1);
-
-            auto& mixCfg = mixLoadCfg.getMutMixClassicSorobanConfig();
-            mixCfg.payWeight = 50;
-            mixCfg.sorobanInvokeWeight = 45;
-            constexpr uint32_t uploadWeight = 5;
-            mixCfg.sorobanUploadWeight = uploadWeight;
-
-            mixLoadCfg.setMinSorobanPercentSuccess(100);
-
-            loadGen.generateLoad(mixLoadCfg);
-            completeCount = complete.count();
-            simulation->crankUntil(
-                [&]() { return complete.count() == completeCount + 1; },
-                300 * Herder::EXP_LEDGER_TIMESPAN_SECONDS, false);
-
-            // Check results
-            for (auto node : nodes)
-            {
-                auto& totalFailed = node->getMetrics().NewCounter(
-                    {"ledger", "apply", "failure"});
-                REQUIRE(totalFailed.count() == 0);
-            }
+            auto& totalFailed =
+                node->getMetrics().NewCounter({"ledger", "apply", "failure"});
+            REQUIRE(totalFailed.count() == 0);
         }
     }
 }
