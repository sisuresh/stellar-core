// Copyright 2018 Stellar Development Foundation and contributors. Licensed
// under the Apache License, Version 2.0. See the COPYING file at the root
// of this distribution or at http://www.apache.org/licenses/LICENSE-2.0

#include "transactions/TransactionUtils.h"
#include "crypto/SecretKey.h"
#include "ledger/InternalLedgerEntry.h"
#include "ledger/LedgerTxn.h"
#include "ledger/LedgerTxnEntry.h"
#include "ledger/LedgerTxnHeader.h"
#include "ledger/TrustLineWrapper.h"
#include "transactions/OfferExchange.h"
#include "transactions/SponsorshipUtils.h"
#include "util/XDROperators.h"
#include "util/types.h"
#include <Tracy.hpp>

namespace stellar
{

AccountEntryExtensionV1&
prepareAccountEntryExtensionV1(AccountEntry& ae)
{
    if (ae.ext.v() == 0)
    {
        ae.ext.v(1);
        ae.ext.v1().liabilities = Liabilities{0, 0};
    }
    return ae.ext.v1();
}

AccountEntryExtensionV2&
prepareAccountEntryExtensionV2(AccountEntry& ae)
{
    auto& extV1 = prepareAccountEntryExtensionV1(ae);
    if (extV1.ext.v() == 0)
    {
        extV1.ext.v(2);
        auto& extV2 = extV1.ext.v2();
        extV2.signerSponsoringIDs.resize(
            static_cast<uint32_t>(ae.signers.size()));
    }
    return extV1.ext.v2();
}

TrustLineEntry::_ext_t::_v1_t&
prepareTrustLineEntryExtensionV1(TrustLineEntry& tl)
{
    if (tl.ext.v() == 0)
    {
        tl.ext.v(1);
        tl.ext.v1().liabilities = Liabilities{0, 0};
    }
    return tl.ext.v1();
}

LedgerEntryExtensionV1&
prepareLedgerEntryExtensionV1(LedgerEntry& le)
{
    if (le.ext.v() == 0)
    {
        le.ext.v(1);
        le.ext.v1().sponsoringID.reset();
    }
    return le.ext.v1();
}

AccountEntryExtensionV2&
getAccountEntryExtensionV2(AccountEntry& ae)
{
    if (ae.ext.v() != 1 || ae.ext.v1().ext.v() != 2)
    {
        throw std::runtime_error("expected AccountEntry extension V2");
    }
    return ae.ext.v1().ext.v2();
}

LedgerEntryExtensionV1&
getLedgerEntryExtensionV1(LedgerEntry& le)
{
    if (le.ext.v() != 1)
    {
        throw std::runtime_error("expected LedgerEntry extension V1");
    }

    return le.ext.v1();
}

static bool
checkAuthorization(LedgerHeader const& header, LedgerEntry const& entry)
{
    if (header.ledgerVersion < 10)
    {
        if (!isAuthorized(entry))
        {
            return false;
        }
    }
    else if (!isAuthorizedToMaintainLiabilities(entry))
    {
        throw std::runtime_error("Invalid authorization");
    }

    return true;
}

LedgerKey
accountKey(AccountID const& accountID)
{
    LedgerKey key(ACCOUNT);
    key.account().accountID = accountID;
    return key;
}

LedgerKey
trustlineKey(AccountID const& accountID, Asset const& asset)
{
    LedgerKey key(TRUSTLINE);
    key.trustLine().accountID = accountID;
    key.trustLine().asset = asset;
    return key;
}

LedgerKey
offerKey(AccountID const& sellerID, uint64_t offerID)
{
    LedgerKey key(OFFER);
    key.offer().sellerID = sellerID;
    key.offer().offerID = offerID;
    return key;
}

LedgerKey
dataKey(AccountID const& accountID, std::string const& dataName)
{
    LedgerKey key(DATA);
    key.data().accountID = accountID;
    key.data().dataName = dataName;
    return key;
}

LedgerKey
claimableBalanceKey(ClaimableBalanceID const& balanceID)
{
    LedgerKey key(CLAIMABLE_BALANCE);
    key.claimableBalance().balanceID = balanceID;
    return key;
}

InternalLedgerKey
sponsorshipKey(AccountID const& sponsoredID)
{
    InternalLedgerKey gkey(InternalLedgerEntryType::SPONSORSHIP);
    gkey.sponsorshipKey().sponsoredID = sponsoredID;
    return gkey;
}

InternalLedgerKey
sponsorshipCounterKey(AccountID const& sponsoringID)
{
    InternalLedgerKey gkey(InternalLedgerEntryType::SPONSORSHIP_COUNTER);
    gkey.sponsorshipCounterKey().sponsoringID = sponsoringID;
    return gkey;
}

LedgerTxnEntry
loadAccount(AbstractLedgerTxn& ltx, AccountID const& accountID)
{
    ZoneScoped;
    return ltx.load(accountKey(accountID));
}

ConstLedgerTxnEntry
loadAccountWithoutRecord(AbstractLedgerTxn& ltx, AccountID const& accountID)
{
    ZoneScoped;
    return ltx.loadWithoutRecord(accountKey(accountID));
}

LedgerTxnEntry
loadData(AbstractLedgerTxn& ltx, AccountID const& accountID,
         std::string const& dataName)
{
    ZoneScoped;
    return ltx.load(dataKey(accountID, dataName));
}

LedgerTxnEntry
loadOffer(AbstractLedgerTxn& ltx, AccountID const& sellerID, int64_t offerID)
{
    ZoneScoped;
    return ltx.load(offerKey(sellerID, offerID));
}

LedgerTxnEntry
loadClaimableBalance(AbstractLedgerTxn& ltx,
                     ClaimableBalanceID const& balanceID)
{
    return ltx.load(claimableBalanceKey(balanceID));
}

TrustLineWrapper
loadTrustLine(AbstractLedgerTxn& ltx, AccountID const& accountID,
              Asset const& asset)
{
    ZoneScoped;
    return TrustLineWrapper(ltx, accountID, asset);
}

ConstTrustLineWrapper
loadTrustLineWithoutRecord(AbstractLedgerTxn& ltx, AccountID const& accountID,
                           Asset const& asset)
{
    ZoneScoped;
    return ConstTrustLineWrapper(ltx, accountID, asset);
}

TrustLineWrapper
loadTrustLineIfNotNative(AbstractLedgerTxn& ltx, AccountID const& accountID,
                         Asset const& asset)
{
    ZoneScoped;
    if (asset.type() == ASSET_TYPE_NATIVE)
    {
        return {};
    }
    return TrustLineWrapper(ltx, accountID, asset);
}

ConstTrustLineWrapper
loadTrustLineWithoutRecordIfNotNative(AbstractLedgerTxn& ltx,
                                      AccountID const& accountID,
                                      Asset const& asset)
{
    ZoneScoped;
    if (asset.type() == ASSET_TYPE_NATIVE)
    {
        return {};
    }
    return ConstTrustLineWrapper(ltx, accountID, asset);
}

LedgerTxnEntry
loadSponsorship(AbstractLedgerTxn& ltx, AccountID const& sponsoredID)
{
    return ltx.load(sponsorshipKey(sponsoredID));
}

LedgerTxnEntry
loadSponsorshipCounter(AbstractLedgerTxn& ltx, AccountID const& sponsoringID)
{
    return ltx.load(sponsorshipCounterKey(sponsoringID));
}

static void
acquireOrReleaseLiabilities(AbstractLedgerTxn& ltx,
                            LedgerTxnHeader const& header,
                            LedgerTxnEntry const& offerEntry, bool isAcquire)
{
    ZoneScoped;
    // This should never happen
    auto const& offer = offerEntry.current().data.offer();
    if (offer.buying == offer.selling)
    {
        throw std::runtime_error("buying and selling same asset");
    }
    auto const& sellerID = offer.sellerID;

    auto loadAccountAndValidate = [&ltx, &sellerID]() {
        auto account = stellar::loadAccount(ltx, sellerID);
        if (!account)
        {
            throw std::runtime_error("account does not exist");
        }
        return account;
    };

    auto loadTrustAndValidate = [&ltx, &sellerID](Asset const& asset) {
        auto trust = stellar::loadTrustLine(ltx, sellerID, asset);
        if (!trust)
        {
            throw std::runtime_error("trustline does not exist");
        }
        return trust;
    };

    int64_t buyingLiabilities =
        isAcquire ? getOfferBuyingLiabilities(header, offerEntry)
                  : -getOfferBuyingLiabilities(header, offerEntry);
    if (offer.buying.type() == ASSET_TYPE_NATIVE)
    {
        auto account = loadAccountAndValidate();
        if (!addBuyingLiabilities(header, account, buyingLiabilities))
        {
            throw std::runtime_error("could not add buying liabilities");
        }
    }
    else
    {
        auto buyingTrust = loadTrustAndValidate(offer.buying);
        if (!buyingTrust.addBuyingLiabilities(header, buyingLiabilities))
        {
            throw std::runtime_error("could not add buying liabilities");
        }
    }

    int64_t sellingLiabilities =
        isAcquire ? getOfferSellingLiabilities(header, offerEntry)
                  : -getOfferSellingLiabilities(header, offerEntry);
    if (offer.selling.type() == ASSET_TYPE_NATIVE)
    {
        auto account = loadAccountAndValidate();
        if (!addSellingLiabilities(header, account, sellingLiabilities))
        {
            throw std::runtime_error("could not add selling liabilities");
        }
    }
    else
    {
        auto sellingTrust = loadTrustAndValidate(offer.selling);
        if (!sellingTrust.addSellingLiabilities(header, sellingLiabilities))
        {
            throw std::runtime_error("could not add selling liabilities");
        }
    }
}

void
acquireLiabilities(AbstractLedgerTxn& ltx, LedgerTxnHeader const& header,
                   LedgerTxnEntry const& offer)
{
    acquireOrReleaseLiabilities(ltx, header, offer, true);
}

bool
addBalanceSkipAuthorization(LedgerTxnHeader const& header,
                            LedgerTxnEntry& entry, int64_t amount)
{
    auto& tl = entry.current().data.trustLine();
    auto newBalance = tl.balance;
    if (!stellar::addBalance(newBalance, amount, tl.limit))
    {
        return false;
    }
    if (header.current().ledgerVersion >= 10)
    {
        if (newBalance < getSellingLiabilities(header, entry))
        {
            return false;
        }
        if (newBalance > tl.limit - getBuyingLiabilities(header, entry))
        {
            return false;
        }
    }

    tl.balance = newBalance;
    return true;
}

bool
addBalance(LedgerTxnHeader const& header, LedgerTxnEntry& entry, int64_t delta)
{
    if (entry.current().data.type() == ACCOUNT)
    {
        if (delta == 0)
        {
            return true;
        }

        auto& acc = entry.current().data.account();
        auto newBalance = acc.balance;
        if (!stellar::addBalance(newBalance, delta))
        {
            return false;
        }
        if (header.current().ledgerVersion >= 10)
        {
            auto minBalance = getMinBalance(header.current(), acc);
            if (delta < 0 &&
                newBalance - minBalance < getSellingLiabilities(header, entry))
            {
                return false;
            }
            if (newBalance > INT64_MAX - getBuyingLiabilities(header, entry))
            {
                return false;
            }
        }

        acc.balance = newBalance;
        return true;
    }
    else if (entry.current().data.type() == TRUSTLINE)
    {
        if (delta == 0)
        {
            return true;
        }

        if (!checkAuthorization(header.current(), entry.current()))
        {
            return false;
        }

        return addBalanceSkipAuthorization(header, entry, delta);
    }
    else
    {
        throw std::runtime_error("Unknown LedgerEntry type");
    }
}

bool
addBuyingLiabilities(LedgerTxnHeader const& header, LedgerTxnEntry& entry,
                     int64_t delta)
{
    int64_t buyingLiab = getBuyingLiabilities(header, entry);

    // Fast-succeed when not actually adding any liabilities
    if (delta == 0)
    {
        return true;
    }

    if (entry.current().data.type() == ACCOUNT)
    {
        auto& acc = entry.current().data.account();

        int64_t maxLiabilities = INT64_MAX - acc.balance;
        bool res = stellar::addBalance(buyingLiab, delta, maxLiabilities);
        if (res)
        {
            prepareAccountEntryExtensionV1(acc).liabilities.buying = buyingLiab;
        }
        return res;
    }
    else if (entry.current().data.type() == TRUSTLINE)
    {
        if (!checkAuthorization(header.current(), entry.current()))
        {
            return false;
        }

        auto& tl = entry.current().data.trustLine();
        int64_t maxLiabilities = tl.limit - tl.balance;
        bool res = stellar::addBalance(buyingLiab, delta, maxLiabilities);
        if (res)
        {
            prepareTrustLineEntryExtensionV1(tl).liabilities.buying =
                buyingLiab;
        }
        return res;
    }
    else
    {
        throw std::runtime_error("Unknown LedgerEntry type");
    }
}

bool
addSellingLiabilities(LedgerTxnHeader const& header, LedgerTxnEntry& entry,
                      int64_t delta)
{
    int64_t sellingLiab = getSellingLiabilities(header, entry);

    // Fast-succeed when not actually adding any liabilities
    if (delta == 0)
    {
        return true;
    }

    if (entry.current().data.type() == ACCOUNT)
    {
        auto& acc = entry.current().data.account();
        int64_t maxLiabilities =
            acc.balance - getMinBalance(header.current(), acc);
        if (maxLiabilities < 0)
        {
            return false;
        }

        bool res = stellar::addBalance(sellingLiab, delta, maxLiabilities);
        if (res)
        {
            prepareAccountEntryExtensionV1(acc).liabilities.selling =
                sellingLiab;
        }
        return res;
    }
    else if (entry.current().data.type() == TRUSTLINE)
    {
        if (!checkAuthorization(header.current(), entry.current()))
        {
            return false;
        }

        auto& tl = entry.current().data.trustLine();
        int64_t maxLiabilities = tl.balance;
        bool res = stellar::addBalance(sellingLiab, delta, maxLiabilities);
        if (res)
        {
            prepareTrustLineEntryExtensionV1(tl).liabilities.selling =
                sellingLiab;
        }
        return res;
    }
    else
    {
        throw std::runtime_error("Unknown LedgerEntry type");
    }
}

uint64_t
generateID(LedgerTxnHeader& header)
{
    return ++header.current().idPool;
}

int64_t
getAvailableBalance(LedgerHeader const& header, LedgerEntry const& le)
{
    int64_t avail = 0;
    if (le.data.type() == ACCOUNT)
    {
        auto const& acc = le.data.account();
        avail = acc.balance - getMinBalance(header, acc);
    }
    else if (le.data.type() == TRUSTLINE)
    {
        // We only want to check auth starting from V10, so no need to look at
        // the return value. This will throw if unauthorized
        checkAuthorization(header, le);

        avail = le.data.trustLine().balance;
    }
    else
    {
        throw std::runtime_error("Unknown LedgerEntry type");
    }

    if (header.ledgerVersion >= 10)
    {
        avail -= getSellingLiabilities(header, le);
    }
    return avail;
}

int64_t
getAvailableBalance(LedgerTxnHeader const& header, LedgerTxnEntry const& entry)
{
    return getAvailableBalance(header.current(), entry.current());
}

int64_t
getAvailableBalance(LedgerTxnHeader const& header,
                    ConstLedgerTxnEntry const& entry)
{
    return getAvailableBalance(header.current(), entry.current());
}

int64_t
getBuyingLiabilities(LedgerTxnHeader const& header, LedgerEntry const& le)
{
    if (header.current().ledgerVersion < 10)
    {
        throw std::runtime_error("Liabilities accessed before version 10");
    }

    if (le.data.type() == ACCOUNT)
    {
        auto const& acc = le.data.account();
        return (acc.ext.v() == 0) ? 0 : acc.ext.v1().liabilities.buying;
    }
    else if (le.data.type() == TRUSTLINE)
    {
        auto const& tl = le.data.trustLine();
        return (tl.ext.v() == 0) ? 0 : tl.ext.v1().liabilities.buying;
    }
    throw std::runtime_error("Unknown LedgerEntry type");
}

int64_t
getBuyingLiabilities(LedgerTxnHeader const& header, LedgerTxnEntry const& entry)
{
    return getBuyingLiabilities(header, entry.current());
}

int64_t
getMaxAmountReceive(LedgerTxnHeader const& header, LedgerEntry const& le)
{
    if (le.data.type() == ACCOUNT)
    {
        int64_t maxReceive = INT64_MAX;
        if (header.current().ledgerVersion >= 10)
        {
            auto const& acc = le.data.account();
            maxReceive -= acc.balance + getBuyingLiabilities(header, le);
        }
        return maxReceive;
    }
    if (le.data.type() == TRUSTLINE)
    {
        if (!checkAuthorization(header.current(), le))
        {
            return 0;
        }

        auto const& tl = le.data.trustLine();
        int64_t amount = tl.limit - tl.balance;
        if (header.current().ledgerVersion >= 10)
        {
            amount -= getBuyingLiabilities(header, le);
        }
        return amount;
    }
    else
    {
        throw std::runtime_error("Unknown LedgerEntry type");
    }
}

int64_t
getMaxAmountReceive(LedgerTxnHeader const& header, LedgerTxnEntry const& entry)
{
    return getMaxAmountReceive(header, entry.current());
}

int64_t
getMaxAmountReceive(LedgerTxnHeader const& header,
                    ConstLedgerTxnEntry const& entry)
{
    return getMaxAmountReceive(header, entry.current());
}

int64_t
getMinBalance(LedgerHeader const& header, AccountEntry const& acc)
{
    uint32_t numSponsoring = 0;
    uint32_t numSponsored = 0;
    if (header.ledgerVersion >= 14 && hasAccountEntryExtV2(acc))
    {
        numSponsoring = acc.ext.v1().ext.v2().numSponsoring;
        numSponsored = acc.ext.v1().ext.v2().numSponsored;
    }
    return getMinBalance(header, acc.numSubEntries, numSponsoring,
                         numSponsored);
}

int64_t
getMinBalance(LedgerHeader const& lh, uint32_t numSubentries,
              uint32_t numSponsoring, uint32_t numSponsored)
{
    if (lh.ledgerVersion < 14 && (numSponsored != 0 || numSponsoring != 0))
    {
        throw std::runtime_error("unexpected sponsorship state");
    }

    if (lh.ledgerVersion <= 8)
    {
        return (2 + numSubentries) * lh.baseReserve;
    }
    else
    {
        int64_t effEntries = 2LL;
        effEntries += numSubentries;
        effEntries += numSponsoring;
        effEntries -= numSponsored;
        if (effEntries < 0)
        {
            throw std::runtime_error("unexpected account state");
        }
        return effEntries * int64_t(lh.baseReserve);
    }
}

int64_t
getMinimumLimit(LedgerTxnHeader const& header, LedgerEntry const& le)
{
    auto const& tl = le.data.trustLine();
    int64_t minLimit = tl.balance;
    if (header.current().ledgerVersion >= 10)
    {
        minLimit += getBuyingLiabilities(header, le);
    }
    return minLimit;
}

int64_t
getMinimumLimit(LedgerTxnHeader const& header, LedgerTxnEntry const& entry)
{
    return getMinimumLimit(header, entry.current());
}

int64_t
getMinimumLimit(LedgerTxnHeader const& header, ConstLedgerTxnEntry const& entry)
{
    return getMinimumLimit(header, entry.current());
}

int64_t
getOfferBuyingLiabilities(LedgerTxnHeader const& header,
                          LedgerEntry const& entry)
{
    if (header.current().ledgerVersion < 10)
    {
        throw std::runtime_error(
            "Offer liabilities calculated before version 10");
    }
    auto const& oe = entry.data.offer();
    auto res = exchangeV10WithoutPriceErrorThresholds(
        oe.price, oe.amount, INT64_MAX, INT64_MAX, INT64_MAX,
        RoundingType::NORMAL);
    return res.numSheepSend;
}

int64_t
getOfferBuyingLiabilities(LedgerTxnHeader const& header,
                          LedgerTxnEntry const& entry)
{
    return getOfferBuyingLiabilities(header, entry.current());
}

int64_t
getOfferSellingLiabilities(LedgerTxnHeader const& header,
                           LedgerEntry const& entry)
{
    if (header.current().ledgerVersion < 10)
    {
        throw std::runtime_error(
            "Offer liabilities calculated before version 10");
    }
    auto const& oe = entry.data.offer();
    auto res = exchangeV10WithoutPriceErrorThresholds(
        oe.price, oe.amount, INT64_MAX, INT64_MAX, INT64_MAX,
        RoundingType::NORMAL);
    return res.numWheatReceived;
}

int64_t
getOfferSellingLiabilities(LedgerTxnHeader const& header,
                           LedgerTxnEntry const& entry)
{
    return getOfferSellingLiabilities(header, entry.current());
}

int64_t
getSellingLiabilities(LedgerHeader const& header, LedgerEntry const& le)
{
    if (header.ledgerVersion < 10)
    {
        throw std::runtime_error("Liabilities accessed before version 10");
    }

    if (le.data.type() == ACCOUNT)
    {
        auto const& acc = le.data.account();
        return (acc.ext.v() == 0) ? 0 : acc.ext.v1().liabilities.selling;
    }
    else if (le.data.type() == TRUSTLINE)
    {
        auto const& tl = le.data.trustLine();
        return (tl.ext.v() == 0) ? 0 : tl.ext.v1().liabilities.selling;
    }
    throw std::runtime_error("Unknown LedgerEntry type");
}

int64_t
getSellingLiabilities(LedgerTxnHeader const& header,
                      LedgerTxnEntry const& entry)
{
    return getSellingLiabilities(header.current(), entry.current());
}

uint64_t
getStartingSequenceNumber(uint32_t ledgerSeq)
{
    return static_cast<uint64_t>(ledgerSeq) << 32;
}

uint64_t
getStartingSequenceNumber(LedgerTxnHeader const& header)
{
    return getStartingSequenceNumber(header.current().ledgerSeq);
}

bool
isAuthorized(LedgerEntry const& le)
{
    return (le.data.trustLine().flags & AUTHORIZED_FLAG) != 0;
}

bool
isAuthorized(LedgerTxnEntry const& entry)
{
    return isAuthorized(entry.current());
}

bool
isAuthorized(ConstLedgerTxnEntry const& entry)
{
    return isAuthorized(entry.current());
}

bool
isAuthorizedToMaintainLiabilities(LedgerEntry const& le)
{
    return isAuthorized(le) || (le.data.trustLine().flags &
                                AUTHORIZED_TO_MAINTAIN_LIABILITIES_FLAG) != 0;
}

bool
isAuthorizedToMaintainLiabilities(LedgerTxnEntry const& entry)
{
    return isAuthorizedToMaintainLiabilities(entry.current());
}

bool
isAuthorizedToMaintainLiabilities(ConstLedgerTxnEntry const& entry)
{
    return isAuthorizedToMaintainLiabilities(entry.current());
}

bool
isAuthRequired(ConstLedgerTxnEntry const& entry)
{
    return (entry.current().data.account().flags & AUTH_REQUIRED_FLAG) != 0;
}

bool
isClawbackEnabledOnTrustline(LedgerTxnEntry const& entry)
{
    return (entry.current().data.trustLine().flags &
            TRUSTLINE_CLAWBACK_ENABLED_FLAG) != 0;
}

bool
isClawbackEnabledOnClaimableBalance(LedgerEntry const& entry)
{
    return entry.data.claimableBalance().ext.v() == 1 &&
           (entry.data.claimableBalance().ext.v1().flags &
            CLAIMABLE_BALANCE_CLAWBACK_ENABLED_FLAG) != 0;
}

bool
isClawbackEnabledOnAccount(ConstLedgerTxnEntry const& entry)
{
    return (entry.current().data.account().flags &
            AUTH_CLAWBACK_ENABLED_FLAG) != 0;
}

bool
isImmutableAuth(LedgerTxnEntry const& entry)
{
    return (entry.current().data.account().flags & AUTH_IMMUTABLE_FLAG) != 0;
}

void
releaseLiabilities(AbstractLedgerTxn& ltx, LedgerTxnHeader const& header,
                   LedgerTxnEntry const& offer)
{
    acquireOrReleaseLiabilities(ltx, header, offer, false);
}

bool
trustLineFlagIsValid(uint32_t flag, uint32_t ledgerVersion)
{
    return trustLineFlagMaskCheckIsValid(flag, ledgerVersion) &&
           (ledgerVersion < 13 || trustLineFlagAuthIsValid(flag));
}

bool
trustLineFlagAuthIsValid(uint32_t flag)
{
    uint32_t invalidAuthCombo =
        AUTHORIZED_FLAG | AUTHORIZED_TO_MAINTAIN_LIABILITIES_FLAG;
    if ((flag & invalidAuthCombo) == invalidAuthCombo)
    {
        return false;
    }

    return true;
}

bool
trustLineFlagMaskCheckIsValid(uint32_t flag, uint32_t ledgerVersion)
{
    if (ledgerVersion < 13)
    {
        return (flag & ~MASK_TRUSTLINE_FLAGS) == 0;
    }
    else if (ledgerVersion < 16)
    {
        return (flag & ~MASK_TRUSTLINE_FLAGS_V13) == 0;
    }
    else
    {
        return (flag & ~MASK_TRUSTLINE_FLAGS_V16) == 0;
    }
}

bool
accountFlagIsValid(uint32_t flag, uint32_t ledgerVersion)
{
    return accountFlagMaskCheckIsValid(flag, ledgerVersion) &&
           accountFlagClawbackIsValid(flag, ledgerVersion);
}

bool
accountFlagClawbackIsValid(uint32_t flag, uint32_t ledgerVersion)
{
    if (ledgerVersion >= 16 && (flag & AUTH_CLAWBACK_ENABLED_FLAG) &&
        ((flag & AUTH_REVOCABLE_FLAG) == 0))
    {
        return false;
    }

    return true;
}

bool
accountFlagMaskCheckIsValid(uint32_t flag, uint32_t ledgerVersion)
{
    if (ledgerVersion < 16)
    {
        return (flag & ~MASK_ACCOUNT_FLAGS) == 0;
    }

    return (flag & ~MASK_ACCOUNT_FLAGS_V16) == 0;
}

AccountID
toAccountID(MuxedAccount const& m)
{
    AccountID ret(static_cast<PublicKeyType>(m.type() & 0xff));
    switch (m.type())
    {
    case KEY_TYPE_ED25519:
        ret.ed25519() = m.ed25519();
        break;
    case KEY_TYPE_MUXED_ED25519:
        ret.ed25519() = m.med25519().ed25519;
        break;
    default:
        // this would be a bug
        abort();
    }
    return ret;
}

MuxedAccount
toMuxedAccount(AccountID const& a)
{
    MuxedAccount ret(static_cast<CryptoKeyType>(a.type()));
    switch (a.type())
    {
    case PUBLIC_KEY_TYPE_ED25519:
        ret.ed25519() = a.ed25519();
        break;
    default:
        // this would be a bug
        abort();
    }
    return ret;
}

bool
trustLineFlagIsValid(uint32_t flag, LedgerTxnHeader const& header)
{
    return trustLineFlagIsValid(flag, header.current().ledgerVersion);
}

uint64_t
getUpperBoundCloseTimeOffset(Application& app, uint64_t lastCloseTime)
{
    uint64_t currentTime = VirtualClock::to_time_t(app.getClock().system_now());

    // account for the time between closeTime and now
    uint64_t closeTimeDrift =
        currentTime <= lastCloseTime ? 0 : currentTime - lastCloseTime;

    return app.getConfig().getExpectedLedgerCloseTime().count() *
               EXPECTED_CLOSE_TIME_MULT +
           closeTimeDrift;
}

bool
hasAccountEntryExtV2(AccountEntry const& ae)
{
    return ae.ext.v() == 1 && ae.ext.v1().ext.v() == 2;
}

Asset
getAsset(AccountID const& issuer, AssetCode const& assetCode)
{
    Asset asset;
    asset.type(assetCode.type());
    if (assetCode.type() == ASSET_TYPE_CREDIT_ALPHANUM4)
    {
        asset.alphaNum4().assetCode = assetCode.assetCode4();
        asset.alphaNum4().issuer = issuer;
    }
    else if (assetCode.type() == ASSET_TYPE_CREDIT_ALPHANUM12)
    {
        asset.alphaNum12().assetCode = assetCode.assetCode12();
        asset.alphaNum12().issuer = issuer;
    }
    else
    {
        throw std::runtime_error("Unexpected assetCode type");
    }

    return asset;
}

void
<<<<<<< HEAD
removeOffersByAccountAndAsset(AbstractLedgerTxn& ltx,
                              LedgerTxnHeader const& header,
                              AccountID const& account, Asset const& asset)
{
    auto offers = ltx.loadOffersByAccountAndAsset(account, asset);
    for (auto& offer : offers)
    {
        auto const& oe = offer.current().data.offer();
        if (!(oe.sellerID == account))
        {
            throw std::runtime_error("Offer not owned by expected account");
        }
        else if (!(oe.buying == asset || oe.selling == asset))
        {
            throw std::runtime_error(
                "Offer not buying or selling expected asset");
        }

        releaseLiabilities(ltx, header, offer);
        auto trustAcc = stellar::loadAccount(ltx, account);
        removeEntryWithPossibleSponsorship(ltx, header, offer.current(),
                                           trustAcc);
        offer.erase();
    }
=======
setClaimableBalanceClawbackEnabled(ClaimableBalanceEntry& cb)
{
    if (cb.ext.v() == 0)
    {
        cb.ext.v(1);
        cb.ext.v1().flags = 0;
    }
    cb.ext.v1().flags |= CLAIMABLE_BALANCE_CLAWBACK_ENABLED_FLAG;
}

bool
claimableBalanceFlagIsValid(ClaimableBalanceEntry const& cb)
{
    if (cb.ext.v() == 1)
    {
        return (cb.ext.v1().flags & ~MASK_CLAIMABLE_BALANCE_FLAGS) == 0;
    }

    return true;
>>>>>>> 395f3116
}

namespace detail
{
struct MuxChecker
{
    bool mHasMuxedAccount{false};

    void
    operator()(stellar::MuxedAccount const& t)
    {
        // checks if this is a multiplexed account,
        // such as KEY_TYPE_MUXED_ED25519
        if ((t.type() & 0x100) != 0)
        {
            mHasMuxedAccount = true;
        }
    }

    template <typename T>
    std::enable_if_t<(xdr::xdr_traits<T>::is_container ||
                      xdr::xdr_traits<T>::is_class)>
    operator()(T const& t)
    {
        if (!mHasMuxedAccount)
        {
            xdr::xdr_traits<T>::save(*this, t);
        }
    }

    template <typename T>
    std::enable_if_t<!(xdr::xdr_traits<T>::is_container ||
                       xdr::xdr_traits<T>::is_class)>
    operator()(T const& t)
    {
    }
};
} // namespace detail

bool
hasMuxedAccount(TransactionEnvelope const& e)
{
    detail::MuxChecker c;
    c(e);
    return c.mHasMuxedAccount;
}
} // namespace stellar<|MERGE_RESOLUTION|>--- conflicted
+++ resolved
@@ -1014,7 +1014,6 @@
 }
 
 void
-<<<<<<< HEAD
 removeOffersByAccountAndAsset(AbstractLedgerTxn& ltx,
                               LedgerTxnHeader const& header,
                               AccountID const& account, Asset const& asset)
@@ -1039,7 +1038,9 @@
                                            trustAcc);
         offer.erase();
     }
-=======
+}
+
+void
 setClaimableBalanceClawbackEnabled(ClaimableBalanceEntry& cb)
 {
     if (cb.ext.v() == 0)
@@ -1059,7 +1060,6 @@
     }
 
     return true;
->>>>>>> 395f3116
 }
 
 namespace detail
