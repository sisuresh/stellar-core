--- conflicted
+++ resolved
@@ -190,13 +190,10 @@
 
 Asset getAsset(AccountID const& issuer, AssetCode const& assetCode);
 
-<<<<<<< HEAD
 void removeOffersByAccountAndAsset(AbstractLedgerTxn& ltx,
                                    LedgerTxnHeader const& header,
                                    AccountID const& account,
                                    Asset const& asset);
-=======
 void setClaimableBalanceClawbackEnabled(ClaimableBalanceEntry& cb);
 bool claimableBalanceFlagIsValid(ClaimableBalanceEntry const& cb);
->>>>>>> 395f3116
 }