--- conflicted
+++ resolved
@@ -102,13 +102,10 @@
         return std::make_shared<RevokeSponsorshipOpFrame>(op, res, tx);
     case CLAWBACK:
         return std::make_shared<ClawbackOpFrame>(op, res, tx);
-<<<<<<< HEAD
     case SET_TRUST_LINE_FLAGS:
         return std::make_shared<SetTrustLineFlagsOpFrame>(op, res, tx);
-=======
     case CLAWBACK_CLAIMABLE_BALANCE:
         return std::make_shared<ClawbackClaimableBalanceOpFrame>(op, res, tx);
->>>>>>> 395f3116
     default:
         ostringstream err;
         err << "Unknown Tx type: " << op.body.type();
