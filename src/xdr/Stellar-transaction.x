--- conflicted
+++ resolved
@@ -48,11 +48,8 @@
     END_SPONSORING_FUTURE_RESERVES = 17,
     REVOKE_SPONSORSHIP = 18,
     CLAWBACK = 19,
-<<<<<<< HEAD
+    CLAWBACK_CLAIMABLE_BALANCE = 20,
     SET_TRUST_LINE_FLAGS = 21
-=======
-    CLAWBACK_CLAIMABLE_BALANCE = 20,
->>>>>>> 395f3116
 };
 
 /* CreateAccount
@@ -383,7 +380,6 @@
     int64 amount;
 };
 
-<<<<<<< HEAD
 /* SetTrustLineFlagsOp
 
    Updates the flags of an existing trust line.
@@ -400,7 +396,8 @@
 
     uint32* clearFlags; // which flags to clear
     uint32* setFlags;   // which flags to set
-=======
+};
+
 /* Claws back a claimable balance
 
     Threshold: med
@@ -410,7 +407,6 @@
 struct ClawbackClaimableBalanceOp
 {
     ClaimableBalanceID balanceID;
->>>>>>> 395f3116
 };
 
 /* An operation is the lowest unit of work that a transaction does */
@@ -463,13 +459,10 @@
         RevokeSponsorshipOp revokeSponsorshipOp;
     case CLAWBACK:
         ClawbackOp clawbackOp;
-<<<<<<< HEAD
     case SET_TRUST_LINE_FLAGS:
         SetTrustLineFlagsOp setTrustLineFlagsOp;
-=======
     case CLAWBACK_CLAIMABLE_BALANCE:
         ClawbackClaimableBalanceOp clawbackClaimableBalanceOp;
->>>>>>> 395f3116
     }
     body;
 };
@@ -1192,7 +1185,6 @@
     void;
 };
 
-<<<<<<< HEAD
 /******* SetTrustLineFlags Result ********/
 
 enum SetTrustLineFlagsResultCode
@@ -1210,7 +1202,10 @@
 union SetTrustLineFlagsResult switch (SetTrustLineFlagsResultCode code)
 {
 case SET_TRUST_LINE_FLAGS_SUCCESS:
-=======
+    void;
+default:
+    void;
+};
 /******* ClawbackClaimableBalance Result ********/
 
 enum ClawbackClaimableBalanceResultCode
@@ -1228,7 +1223,6 @@
     ClawbackClaimableBalanceResultCode code)
 {
 case CLAWBACK_CLAIMABLE_BALANCE_SUCCESS:
->>>>>>> 395f3116
     void;
 default:
     void;
@@ -1292,13 +1286,10 @@
         RevokeSponsorshipResult revokeSponsorshipResult;
     case CLAWBACK:
         ClawbackResult clawbackResult;
-<<<<<<< HEAD
     case SET_TRUST_LINE_FLAGS:
         SetTrustLineFlagsResult setTrustLineFlagsResult;
-=======
     case CLAWBACK_CLAIMABLE_BALANCE:
         ClawbackClaimableBalanceResult clawbackClaimableBalanceResult;
->>>>>>> 395f3116
     }
     tr;
 default:
