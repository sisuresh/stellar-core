--- conflicted
+++ resolved
@@ -114,14 +114,8 @@
     // The canonical snapshot held by the BucketSnapshotManager is not being
     // modified. Rather, a thread is checking it's copy against the canonical
     // snapshot, so use a shared lock.
-<<<<<<< HEAD
-    std::shared_lock<std::shared_mutex> lock(mSnapshotMutex);
+    SharedLockShared guard(mSnapshotMutex);
     if (needsUpdate(snapshot, mCurrLiveSnapshot))
-=======
-    SharedLockShared guard(mSnapshotMutex);
-    if (!snapshot ||
-        snapshot->getLedgerSeq() < mCurrLiveSnapshot->getLedgerSeq())
->>>>>>> e643061a
     {
         snapshot = copySearchableLiveBucketListSnapshot(guard);
     }
@@ -134,15 +128,8 @@
     // The canonical snapshot held by the BucketSnapshotManager is not being
     // modified. Rather, a thread is checking it's copy against the canonical
     // snapshot, so use a shared lock.
-<<<<<<< HEAD
-    std::shared_lock<std::shared_mutex> lock(mSnapshotMutex);
+    SharedLockShared guard(mSnapshotMutex);
     if (needsUpdate(snapshot, mCurrHotArchiveSnapshot))
-=======
-    SharedLockShared guard(mSnapshotMutex);
-
-    if (!snapshot ||
-        snapshot->getLedgerSeq() < mCurrHotArchiveSnapshot->getLedgerSeq())
->>>>>>> e643061a
     {
         snapshot = copySearchableHotArchiveBucketListSnapshot(guard);
     }
@@ -157,7 +144,7 @@
     // modified. Rather, a thread is checking it's copy against the canonical
     // snapshot, so use a shared lock. For consistency we hold the lock while
     // updating both snapshots.
-    std::shared_lock<std::shared_mutex> lock(mSnapshotMutex);
+    SharedLockShared guard(mSnapshotMutex);
     if (needsUpdate(liveSnapshot, mCurrLiveSnapshot))
     {
         liveSnapshot = copySearchableLiveBucketListSnapshot();
